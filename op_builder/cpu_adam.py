--- conflicted
+++ resolved
@@ -25,7 +25,7 @@
         return ['csrc/adam/cpu_adam.cpp', 'csrc/adam/custom_cuda_kernel.cu']
 
     def include_paths(self):
-<<<<<<< HEAD
+        import torch
         if not is_rocm_pytorch:
             CUDA_INCLUDE = [os.path.join(torch.utils.cpp_extension.CUDA_HOME, "include")]
         else:
@@ -35,11 +35,6 @@
                             os.path.join(torch.utils.cpp_extension.ROCM_HOME, "include", "hiprand"),
             ]
         return ['csrc/includes'] + CUDA_INCLUDE
-=======
-        import torch
-        CUDA_INCLUDE = os.path.join(torch.utils.cpp_extension.CUDA_HOME, "include")
-        return ['csrc/includes', CUDA_INCLUDE]
->>>>>>> c9fee821
 
     def simd_width(self):
         if not self.command_exists('lscpu'):
@@ -59,15 +54,11 @@
         return '-D__SCALAR__'
 
     def cxx_args(self):
-<<<<<<< HEAD
+        import torch
         if not is_rocm_pytorch:
             CUDA_LIB64 = os.path.join(torch.utils.cpp_extension.CUDA_HOME, "lib64")
         else:
             CUDA_LIB64 = os.path.join(torch.utils.cpp_extension.ROCM_HOME, "lib")
-=======
-        import torch
-        CUDA_LIB64 = os.path.join(torch.utils.cpp_extension.CUDA_HOME, "lib64")
->>>>>>> c9fee821
         SIMD_WIDTH = self.simd_width()
 
         return [
@@ -81,9 +72,8 @@
             '-march=native',
             '-fopenmp',
             SIMD_WIDTH
-<<<<<<< HEAD
         ]
-
+"""ramya
     def nvcc_args(self):
         args = [
             '-O3',
@@ -104,6 +94,4 @@
             ]
             args += self.compute_capability_args()
         return args
-=======
-        ]
->>>>>>> c9fee821
+"""