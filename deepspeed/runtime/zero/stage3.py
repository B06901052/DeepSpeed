--- conflicted
+++ resolved
@@ -683,11 +683,8 @@
         self.flatten = util_ops.flatten
         self.unflatten = util_ops.unflatten
         self.dtype = self.optimizer.param_groups[0]['params'][0].dtype
-<<<<<<< HEAD
         self.timer_names = set()
-=======
         self._global_grad_norm = 0.
->>>>>>> 30965ea7
 
         if not all(is_zero_param(p) for p in module.parameters()):
             group = None
@@ -3494,4 +3491,4 @@
                                              cpu_offload_params=cpu_offload_params,
                                              zero_init=zero_init)
                 print(
-                    f" {cpu_mem/2**30:7.2f}GB | {gpu_mem/2**30:6.2f}GB | {options_str}")
+                    f" {cpu_mem/2**30:7.2f}GB | {gpu_mem/2**30:6.2f}GB | {options_str}")