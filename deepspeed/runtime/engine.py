'''
Copyright 2019 The Microsoft DeepSpeed Team
'''
import os
import re
import stat
import math
import torch
import warnings
import hashlib
import torch.distributed as dist
from collections import defaultdict, OrderedDict
from shutil import copyfile

from torch.nn.modules import Module
from torch.nn.parameter import Parameter
from torch.optim import Optimizer
from torch.optim.lr_scheduler import _LRScheduler
from torch.distributed.distributed_c10d import _get_global_rank
from tensorboardX import SummaryWriter

from typing import Callable, Dict, Optional, Union, Iterable

from deepspeed.runtime.utils import see_memory_usage
from deepspeed.runtime.zero.stage2 import FP16_DeepSpeedZeroOptimizer
from deepspeed.runtime.zero.stage1 import FP16_DeepSpeedZeroOptimizer_Stage1
from deepspeed.runtime.zero.partition_parameters import ZeroParamStatus
from deepspeed.runtime.zero.utils import is_zero_supported_optimizer, _initialize_parameter_parallel_groups
from deepspeed.runtime.activation_checkpointing import checkpointing as activation_checkpointing
from deepspeed.runtime.fp16.fused_optimizer import FP16_Optimizer
from deepspeed.runtime.fp16.unfused_optimizer import FP16_UnfusedOptimizer
from deepspeed.runtime.config import DeepSpeedConfig, DEEPSPEED_OPTIMIZERS, \
    ADAGRAD_OPTIMIZER, ADAM_OPTIMIZER, ADAMW_OPTIMIZER, LAMB_OPTIMIZER, ONEBIT_ADAM_OPTIMIZER, ONEBIT_LAMB_OPTIMIZER, \
    TORCH_ADAM_PARAM, ADAM_W_MODE, ADAM_W_MODE_DEFAULT

from deepspeed.runtime.dataloader import DeepSpeedDataLoader
from deepspeed.runtime.constants import \
    ROUTE_TRAIN, ROUTE_PREDICT, ROUTE_EVAL, \
    PLD_THETA, PLD_GAMMA
from deepspeed.runtime.zero.constants import \
    ZERO_OPTIMIZATION_OPTIMIZER_STATES, ZERO_OPTIMIZATION_GRADIENTS, ZERO_OPTIMIZATION_WEIGHTS
from deepspeed.runtime.sparse_tensor import SparseTensor
import deepspeed.runtime.lr_schedules as lr_schedules
import deepspeed.utils.groups as groups
from deepspeed.runtime.utils import get_grad_norm
from deepspeed.utils import logger, log_dist, init_distributed, instrument_w_nvtx
from deepspeed.utils.timer import ThroughputTimer, SynchronizedWallClockTimer
from deepspeed.utils.debug import debug_extract_module_and_param_names
from deepspeed.runtime.progressive_layer_drop import ProgressiveLayerDrop
from deepspeed.runtime.utils import clip_grad_norm_
from deepspeed.runtime.eigenvalue import Eigenvalue
from deepspeed.runtime.data_pipeline.curriculum_scheduler import CurriculumScheduler

from .pipe.module import PipelineModule
from .utils import ensure_directory_exists
from ..ops.op_builder import UtilsBuilder
from ..ops.adam import DeepSpeedCPUAdam
from ..ops.adam import FusedAdam
from ..moe.sharded_moe import TopKGate, MOELayer
from ..moe.layer import MoE
from ..git_version_info import version

from deepspeed.profiling.flops_profiler.profiler import FlopsProfiler

MEMORY_OPT_ALLREDUCE_SIZE = 500000000

DeepSpeedOptimizerCallable = \
    Callable[[Union[Iterable[Parameter], Dict[str, Iterable]]], Optimizer]
DeepSpeedSchedulerCallable = Callable[[Optimizer], _LRScheduler]

try:
    import apex
    from apex import amp
    APEX_INSTALLED = True
except ImportError:
    # Fail silently so we don't spam logs unnecessarily if user isn't using amp
    APEX_INSTALLED = False
    pass


def split_half_float_double_sparse(tensors):
    supported_types = [
        "torch.cuda.HalfTensor",
        "torch.cuda.FloatTensor",
        "torch.cuda.DoubleTensor",
        "torch.cuda.BFloat16Tensor",
        SparseTensor.type()
    ]

    for t in tensors:
        assert t.type() in supported_types, f"attempting to reduce an unsupported grad type: {t.type()}"

    buckets = []
    for i, dtype in enumerate(supported_types):
        bucket = [t for t in tensors if t.type() == dtype]
        if bucket:
            buckets.append((dtype, bucket))
    return buckets


def print_configuration(args, name):
    logger.info('{}:'.format(name))
    for arg in sorted(vars(args)):
        dots = '.' * (29 - len(arg))
        logger.info('  {} {} {}'.format(arg, dots, getattr(args, arg)))


class DeepSpeedEngine(Module):
    r"""DeepSpeed engine for training.
    """
    def __init__(self,
                 args,
                 model,
                 optimizer=None,
                 model_parameters=None,
                 training_data=None,
                 lr_scheduler=None,
                 mpu=None,
                 dist_init_required=None,
                 collate_fn=None,
                 config=None,
                 config_params=None,
                 dont_change_device=False):
        super(DeepSpeedEngine, self).__init__()
        self.dont_change_device = dont_change_device
        self.client_optimizer = optimizer
        self.client_model_parameters = model_parameters
        self.client_lr_scheduler = lr_scheduler
        self.training_data = training_data
        self.collate_fn = collate_fn
        self.mpu = mpu
        self.data_parallel_group = None
        self.global_steps = 0
        self.global_samples = 0
        self.micro_steps = 0
        self.skipped_steps = 0
        self.gradient_average = True
        self.warn_unscaled_loss = True
        self.config = config
        self.loaded_checkpoint_mp_world_size = None
        self.loaded_checkpoint_dp_world_size = None
        self.enable_backward_allreduce = True
        self.progressive_layer_drop = None
        self.eigenvalue = None
        self.block_eigenvalue = None
        self.gas_boundary_ctr = 0
        self.dist_backend = "nccl"
        self.has_moe_layers = False
        self.num_experts = None
        self.gate_modules = []
        self.moe_layers = []
        self._step_applied = False
        self._global_grad_norm = None

        # for debug purposes - can then debug print: debug_get_module_name(module)
        debug_extract_module_and_param_names(model)

        # needed for zero_to_fp32 weights reconstruction to remap nameless data to state_dict
        self.param_names = {param: name for name, param in model.named_parameters()}

        # Set config using config_params for backwards compat
        if self.config is None and config_params is not None:
            self.config = config_params

        if dist_init_required is None:
            dist_init_required = not dist.is_initialized()

        if dist_init_required is False:
            assert dist.is_initialized() is True, "Torch distributed not initialized. Please set dist_init_required to True or initialize before calling deepspeed.initialize()"
        else:
            # Initialize torch distributed if needed
            init_distributed(dist_backend=self.dist_backend)

        see_memory_usage(f"DeepSpeed Engine: Before args sanity test")
        self._do_args_sanity_check(args)
        self._configure_with_arguments(args, mpu)
        self._do_sanity_check()

        if mpu is not None:
            assert not self.elasticity_enabled(), "Elasticity is not currently supported" \
                " with model parallelism."

        self._set_distributed_vars(args)

        if self.tensorboard_enabled() and self.global_rank == 0:
            self.summary_writer = self.get_summary_writer()

        see_memory_usage(f"DeepSpeed Engine: Before configure distributed model")

        self.pipeline_parallelism = isinstance(model, PipelineModule)

        # Configure distributed model
        self._configure_distributed_model(model)

        see_memory_usage(f"DeepSpeed Engine: After configure distributed model")

        # Configure wall clock timer
        self.timers = SynchronizedWallClockTimer()
        # Throughput timer
        self.tput_timer = ThroughputTimer(
            batch_size=self.train_micro_batch_size_per_gpu(),
            num_workers=self.dp_world_size,
            steps_per_output=self.steps_per_print(),
            monitor_memory=False)

        if dist.get_rank() == 0:
            logger.info(
                f"DeepSpeed Flops Profiler Enabled: {self.flops_profiler_enabled()}")

        if self.flops_profiler_enabled():
            self.flops_profiler = FlopsProfiler(self.module, self)

        if training_data:
            self.training_dataloader = self.deepspeed_io(training_data)
        else:
            self.training_dataloader = None

        # Configure optimizer and scheduler
        self.optimizer = None
        self.basic_optimizer = None
        self.lr_scheduler = None
        if model_parameters or optimizer:
            self._configure_optimizer(optimizer, model_parameters)
            self._configure_lr_scheduler(lr_scheduler)
            self._report_progress(0)

        # Bookkeeping for sparse support
        self.sparse_tensor_module_names = set()
        # if self.sparse_gradients_enabled():
        for name, module in self.module.named_modules():
            if isinstance(module, (torch.nn.Embedding, torch.nn.EmbeddingBag)):
                if self.sparse_gradients_enabled() or module.sparse:
                    self.sparse_tensor_module_names.add(name + ".weight")
                    if self.sparse_gradients_enabled():
                        logger.info(
                            "Will convert {} to sparse tensor during training".format(
                                name))

        self.save_non_zero_checkpoint = False
        self.save_zero_checkpoint = False
        self._configure_checkpointing(dist_init_required)

        if self.eigenvalue_enabled():
            self.eigenvalue = self._configure_eigenvalue()

        if self.pld_enabled():
            self.progressive_layer_drop = self._configure_progressive_layer_drop()

        if self.curriculum_enabled():
            self.curriculum_scheduler = self._configure_curriculum_scheduler()

        if self.global_rank == 0:
            self._config.print('DeepSpeedEngine configuration')
            if self.dump_state():
                print_configuration(self, 'DeepSpeedEngine')

        # Load pre-installed or JIT compile (un)flatten ops
        util_ops = UtilsBuilder().load()
        self.flatten = util_ops.flatten
        self.unflatten = util_ops.unflatten

    def get_batch_info(self):
        """ Get all training batch related settings.

        Returns:
            train_batch_size (int): The effective training batch size. This is the amount of data
                samples that leads to one step of model update.
            train_micro_batch_size_per_gpu (int): Batch size to be processed by one GPU in one
                step (without gradient accumulation).
            gradient_accumulation_steps (int): Number of training steps to accumulate gradients
                before averaging and applying them.
        """
        return self.train_batch_size, self.train_micro_batch_size_per_gpu, self.gradient_accumulation_steps

    def set_train_batch_size(self, train_batch_size):
        """Adjust the global batch size by increasing or decreasing the number of
        micro-batches (i.e., gradient accumulation steps). The size of each micro-batch
        (i.e., ``train_micro_batch_size_per_gpu``) is not changed.
        Args:
            train_batch_size (int): The new global batch size for training.
        Raises:
            ValueError: if ``train_batch_size`` is not divisible by the
                configured micro-batch size and data parallelism.
        """
        if train_batch_size % (self.train_micro_batch_size_per_gpu() *
                               self.dp_world_size) != 0:
            #print(f'{train_batch_size=} {self.train_micro_batch_size_per_gpu()=} {self.dp_world_size=}')
            raise ValueError(
                f'Train batch size must be divisible by micro-batch data parallelism')
        new_gas = train_batch_size // (self.train_micro_batch_size_per_gpu() *
                                       self.dp_world_size)
        # overwrite config
        self._config.train_batch_size = train_batch_size
        self._config.gradient_accumulation_steps = new_gas

    def get_global_grad_norm(self) -> float:
        """Return the 2-norm of all gradients. If there is model parallelism,
        the norm will be global.

        The computed norm will be cached and reused until the next step() pass.
        .. note::
            In the presence of model parallelism, this is a collective call
            and acts as a barrier among ``mpu.get_model_parallel_group()``.
        Returns:
            float: norm
        """
        return self._global_grad_norm

    def checkpoint_tag_validation_enabled(self):
        return self._config.checkpoint_tag_validation_enabled

    def checkpoint_tag_validation_fail(self):
        return self._config.checkpoint_tag_validation_fail

    def elasticity_enabled(self):
        return self._config.elasticity_enabled

    def pld_enabled(self):
        return self._config.pld_enabled

    def pld_params(self):
        return self._config.pld_params

    def pld_theta(self):
        return self.pld_params()[PLD_THETA]

    def pld_gamma(self):
        return self.pld_params()[PLD_GAMMA]

    def eigenvalue_enabled(self):
        return self._config.eigenvalue_enabled

    def eigenvalue_verbose(self):
        return self._config.eigenvalue_verbose

    def eigenvalue_max_iter(self):
        return self._config.eigenvalue_max_iter

    def eigenvalue_tol(self):
        return self._config.eigenvalue_tol

    def eigenvalue_stability(self):
        return self._config.eigenvalue_stability

    def eigenvalue_gas_boundary_resolution(self):
        return self._config.eigenvalue_gas_boundary_resolution

    def eigenvalue_layer_name(self):
        return self._config.eigenvalue_layer_name

    def eigenvalue_layer_num(self):
        return self._config.eigenvalue_layer_num

    def curriculum_enabled(self):
        return self._config.curriculum_enabled

    def curriculum_params(self):
        return self._config.curriculum_params

    def tensorboard_enabled(self):
        return self._config.tensorboard_enabled

    def tensorboard_output_path(self):
        return self._config.tensorboard_output_path

    def tensorboard_job_name(self):
        return self._config.tensorboard_job_name

    def get_summary_writer(self,
                           name="DeepSpeedJobName",
                           base=os.path.join(os.path.expanduser("~"),
                                             "tensorboard")):
        if self.tensorboard_output_path():
            base_dir = self.tensorboard_output_path()
            job_name = self.tensorboard_job_name()
            log_dir = os.path.join(base_dir, job_name)
        else:
            if self.tensorboard_job_name():
                name = self.tensorboard_job_name()

            # Infrastructure-specific job-id
            if 'DLWS_JOB_ID' in os.environ:
                infra_job_id = os.environ['DLWS_JOB_ID']
            elif 'DLTS_JOB_ID' in os.environ:
                infra_job_id = os.environ['DLTS_JOB_ID']
            else:
                infra_job_id = 'unknown-job-id'

            summary_writer_dir_name = os.path.join(infra_job_id, "logs")
            log_dir = os.path.join(base, summary_writer_dir_name, name)

        os.makedirs(log_dir, exist_ok=True)

        return SummaryWriter(log_dir=log_dir)

    def wall_clock_breakdown(self):
        return self._config.wall_clock_breakdown

    def flops_profiler_enabled(self):
        return self._config.flops_profiler_config.enabled

    def flops_profiler_profile_step(self):
        return self._config.flops_profiler_config.profile_step

    def flops_profiler_module_depth(self):
        return self._config.flops_profiler_config.module_depth

    def flops_profiler_top_modules(self):
        return self._config.flops_profiler_config.top_modules

    def flops_profiler_detailed(self):
        return self._config.flops_profiler_config.detailed

    def flops_profiler_output_file(self):
        return self._config.flops_profiler_config.output_file

    def memory_breakdown(self):
        return self._config.memory_breakdown

    def sparse_gradients_enabled(self):
        return self._config.sparse_gradients_enabled

    def train_batch_size(self):
        return self._config.train_batch_size

    def train_micro_batch_size_per_gpu(self):
        return self._config.train_micro_batch_size_per_gpu

    def optimizer_name(self):
        return self.client_optimizer.__class__.__name__ if self.client_optimizer else self._config.optimizer_name

    def optimizer_params(self):
        return self._config.optimizer_params

    def optimizer_legacy_fusion(self):
        return self._config.optimizer_legacy_fusion

    def scheduler_name(self):
        return self._config.scheduler_name

    def scheduler_params(self):
        return self._config.scheduler_params

    def quantize_training(self):
        return self._config.quantize_training_enabled, \
            self._config.quantize_target_bits, \
            self._config.quantize_start_bits, \
            self._config.quantize_period, \
            self._config.quantize_offset, \
            self._config.quantize_groups, \
            self._config.fp16_mixed_quantize, \
            self._config.quantize_change_rate, \
            self._config.quantize_type, \
            self._config.quantize_rounding, \
            self._config.quantize_verbose, \
            self._config.use_quantizer_kernel

    def zero_optimization(self):
        return self._config.zero_enabled

    def zero_allow_untested_optimizer(self):
        return self._config.zero_allow_untested_optimizer

    def zero_reduce_scatter(self):
        return self._config.zero_config.reduce_scatter

    def zero_overlap_comm(self):
        return self._config.zero_config.overlap_comm

    def zero_offload_optimizer(self):
        return self._config.zero_config.offload_optimizer

    def zero_offload_param(self):
        return self._config.zero_config.offload_param

    def zero_cpu_offload(self):
        return self._config.zero_config.offload_optimizer is not None

    def zero_sub_group_size(self):
        return self._config.zero_config.sub_group_size

    def zero_optimization_stage(self):
        return self._config.zero_optimization_stage

    def zero_reduce_bucket_size(self):
        return self._config.zero_config.reduce_bucket_size

    def zero_allgather_bucket_size(self):
        return self._config.zero_config.allgather_bucket_size

    def zero_optimization_partition_gradients(self):
        return self.zero_optimization_stage() >= ZERO_OPTIMIZATION_GRADIENTS

    def zero_optimization_partition_weights(self):
        return self.zero_optimization_stage() >= ZERO_OPTIMIZATION_WEIGHTS

    def zero_contiguous_gradients(self):
        return self._config.zero_config.contiguous_gradients

    def zero_load_from_fp32_weights(self):
        return self._config.zero_config.load_from_fp32_weights

    def zero_elastic_checkpoint(self):
        return self._config.zero_config.elastic_checkpoint

    def zero_max_live_parameters(self):
        return self._config.zero_config.max_live_parameters

    def zero_max_reuse_distance(self):
        return self._config.zero_config.max_reuse_distance

    def zero_prefetch_bucket_size(self):
        return self._config.zero_config.prefetch_bucket_size

    def zero_param_persistence_threshold(self):
        return self._config.zero_config.param_persistence_threshold

    def zero_gather_fp16_weights_on_model_save(self):
        return self._config.zero_config.gather_fp16_weights_on_model_save

    def zero_grad_hooks(self):
        return self._config.zero_config.grad_hooks

    def zero_legacy_stage1(self):
        return self._config.zero_config.legacy_stage1

    def zero_ignore_unused_parameters(self):
        return self._config.zero_config.ignore_unused_parameters

    def fp16_enabled(self):
        return self._config.fp16_enabled

    def bfloat16_enabled(self):
        return self._config.bfloat16_enabled

    def fp16_master_weights_and_gradients(self):
        return self._config.fp16_master_weights_and_gradients

    def bfloat16_enabled(self):
        return self._config.bfloat16_enabled

    def amp_enabled(self):
        return self._config.amp_enabled

    def amp_params(self):
        return self._config.amp_params

    def loss_scale(self):
        return self._config.loss_scale

    def gradient_accumulation_steps(self):
        return self._config.gradient_accumulation_steps

    def allreduce_always_fp32(self):
        return self._config.allreduce_always_fp32

    def postscale_gradients(self):
        return not self._config.prescale_gradients

    def gradient_predivide_factor(self):
        return self._config.gradient_predivide_factor

    def steps_per_print(self):
        return self._config.steps_per_print

    def zero_allgather_partitions(self):
        return self._config.zero_config.allgather_partitions

    def zero_round_robin_gradients(self):
        return self._config.zero_config.round_robin_gradients

    def dump_state(self):
        return self._config.dump_state

    def gradient_clipping(self):
        return self._config.gradient_clipping

    def dynamic_loss_scale(self):
        return self._config.loss_scale == 0

    def initial_dynamic_scale(self):
        return self._config.initial_dynamic_scale

    def dynamic_loss_scale_args(self):
        return self._config.dynamic_loss_scale_args

    def swap_tensor_config(self):
        return self._config.swap_tensor_config

    def aio_config(self):
        return self._config.aio_config

    def _configure_lr_scheduler(self, client_lr_scheduler):
        # First check for scheduler in json configuration
        lr_scheduler = self._scheduler_from_config(self.optimizer)
        if lr_scheduler:
            if self.global_rank == 0:
                logger.info(
                    f'DeepSpeed using configured LR scheduler = {self.scheduler_name()}')
            self.lr_scheduler = lr_scheduler
        else:
            if isinstance(client_lr_scheduler, Callable):
                if self.global_rank == 0:
                    logger.info('DeepSpeed using client callable to create LR scheduler')
                self.lr_scheduler = client_lr_scheduler(self.basic_optimizer)
            else:
                if self.global_rank == 0:
                    logger.info('DeepSpeed using client LR scheduler')
                self.lr_scheduler = client_lr_scheduler

        log_dist(f'DeepSpeed LR Scheduler = {self.lr_scheduler}', ranks=[0])

    def _configure_checkpointing(self, dist_init_required):

        dp_rank = self.global_rank
        if self.mpu:
            dp_rank = self.mpu.get_data_parallel_rank()

        # only the first data parallel process needs to store the model checkpoint
        self.save_non_zero_checkpoint = (
            dp_rank == 0) or self.zero_optimization_partition_weights()

        if self.zero_optimization():
            param_rank = torch.distributed.get_rank(
                group=self.optimizer.dp_process_group)

            # Only the first parameter parallel process needs to store the
            # optimizer state checkpoints for zero
            self.save_zero_checkpoint = (param_rank == dp_rank)

    def _scheduler_from_config(self, optimizer):
        scheduler_name = self.scheduler_name()
        if scheduler_name is not None:
            if hasattr(lr_schedules, scheduler_name):
                scheduler = getattr(lr_schedules, scheduler_name)
            else:
                assert hasattr(torch.optim.lr_scheduler, scheduler_name), \
                    f"DeepSpeed does not recognize LR scheduler {scheduler_name}"

                scheduler = getattr(torch.optim.lr_scheduler, scheduler_name)

            scheduler_params = self.scheduler_params()
            instantiated_scheduler = scheduler(optimizer, **scheduler_params)
            return instantiated_scheduler
        else:
            return None

    def _set_distributed_vars(self, args):
        device_rank = args.device_rank if args is not None and hasattr(
            args,
            'device_rank') else self.local_rank
        if device_rank >= 0:
            torch.cuda.set_device(device_rank)
            self.device = torch.device("cuda", device_rank)
            self.world_size = dist.get_world_size()
            self.global_rank = dist.get_rank()
        else:
            self.world_size = 1
            self.global_rank = 0
            self.device = torch.device("cuda")

    # Configure based on command line arguments
    def _configure_with_arguments(self, args, mpu):
        # After the distributed backend is initialized we are guaranteed the LOCAL_RANK
        # environment variable is set. We must align args.local_rank to this value for
        # backwards compatability with scripts relying on [args|self].local_rank containing
        # the correct local rank info. _do_args_sanity_check will ensure this is the case.

        if "OMPI_COMM_WORLD_LOCAL_RANK" in os.environ:
            ompi_local_rank = os.environ.get("OMPI_COMM_WORLD_LOCAL_RANK")
            local_rank = os.environ.get('LOCAL_RANK', ompi_local_rank)
            assert ompi_local_rank == local_rank, f"LOCAL_RANK ({local_rank}) != OMPI_COMM_WORLD_LOCAL_RANK ({ompi_local_rank}), " \
                "not sure how to proceed as we're seeing conflicting local rank info."
            os.environ['LOCAL_RANK'] = local_rank

        self.local_rank = int(os.environ['LOCAL_RANK'])
        if hasattr(args, 'local_rank'):
            args.local_rank = self.local_rank

        if self.config is None:
            self.config = args.deepspeed_config if hasattr(args,
                                                           'deepspeed_config') else None
        self._config = DeepSpeedConfig(self.config, mpu)

    # Validate command line arguments
    def _do_args_sanity_check(self, args):
        if hasattr(args, 'deepscale_config') and args.deepscale_config is not None:
            logger.warning(
                "************ --deepscale_config is deprecated, please use --deepspeed_config ************"
            )
            if hasattr(args, 'deepspeed_config'):
                assert args.deepspeed_config is None, "Not sure how to proceed, we were given both a deepscale_config and deepspeed_config"
            args.deepspeed_config = args.deepscale_config

        assert "LOCAL_RANK" in os.environ or "OMPI_COMM_WORLD_LOCAL_RANK" in os.environ, "DeepSpeed requires the LOCAL_RANK environment " \
            "variable, it is set by the deepspeed launcher, deepspeed.init_distributed, or the torch.distributed launcher. If using a " \
            "different launcher please ensure LOCAL_RANK is set prior to initializing deepspeed."

        if hasattr(args, 'local_rank') and args.local_rank != None:
            assert isinstance(args.local_rank, int), f"args.local_rank of {args.local_rank} is an unknown type {type(args.local_rank)}"
            if args.local_rank >= 0:
                env_local_rank = int(os.environ.get("LOCAL_RANK"))
                assert env_local_rank == args.local_rank, \
                    f"Mismatch in local rank setting, args.local_rank={args.local_rank} but env['LOCAL_RANK']={env_local_rank}."

        if self.config is None:
            assert hasattr(args, 'deepspeed_config') and args.deepspeed_config is not None, \
                'DeepSpeed requires --deepspeed_config to specify configuration file'

            assert os.path.isfile(args.deepspeed_config), \
                'DeepSpeed configuration file: {} is not an existing file'.format(args.deepspeed_config)

    def _is_supported_optimizer(self, optimizer_name):
        return optimizer_name in DEEPSPEED_OPTIMIZERS or \
            getattr(torch.optim, optimizer_name, None) is not None

    # Validate configuration based on command line arguments
    def _do_sanity_check(self):
        assert isinstance(self.client_optimizer, (type(None), Optimizer, Callable)), \
            f'Client Optimizer is of unexpected type {type(self.client_optimizer)}'

        if not self.client_optimizer:
            if self.optimizer_name() is not None:
                assert self._is_supported_optimizer(self.optimizer_name()), \
                    '{} is not a supported DeepSpeed Optimizer'.format(self.optimizer_name())

        if self.optimizer_name() == LAMB_OPTIMIZER or self.optimizer_name(
        ) == ONEBIT_LAMB_OPTIMIZER:
            assert self.dynamic_loss_scale(), \
                'DeepSpeed {} optimizer requires dynamic loss scaling'.format(self.optimizer_name())

        # Detect invalid combinations of client optimizer and client scheduler
        if isinstance(self.client_lr_scheduler, _LRScheduler):
            assert isinstance(self.client_optimizer, Optimizer), \
                f'Client Optimizer (type = {type(self.client_optimizer)} is not instantiated but Client LR Scheduler is instantiated'

    def _broadcast_model(self):
        def is_replicated(p):
            if hasattr(p, 'ds_status') and p.ds_status is not ZeroParamStatus.AVAILABLE:
                return False
            return True

        for p in self.module.parameters():
            if hasattr(p, 'allreduce') and not p.allreduce:
                if torch.is_tensor(p) and is_replicated(p):
                    dist.broadcast(p,
                                   self.expert_broadcast_src_rank,
                                   group=self.expert_data_parallel_group)
            else:
                if torch.is_tensor(p) and is_replicated(p):
                    dist.broadcast(p,
                                   self.broadcast_src_rank,
                                   group=self.data_parallel_group)

    @staticmethod
    def __check_params(model: Module, dtype: torch.dtype) -> None:
        if not all(param.dtype == dtype
                   for param in model.parameters()) and dist.get_rank() == 0:
            raise ValueError(
                f"{dtype} is enabled but the following parameters have dtype that is "
                f"not {dtype}: "
                f"{[(n, p.dtype) for n, p in model.named_parameters() if p.dtype != dtype]}"
            )

    def _configure_distributed_model(self, model):
        self.module = model
        if self.fp16_enabled():
            if self.zero_optimization_partition_weights() and any(
                [hasattr(param,
                         'ds_id') for param in self.module.parameters()]):
                self.__check_params(self.module, torch.half)
            self.module.half()
        elif self.bfloat16_enabled():
<<<<<<< HEAD
            if self.zero_optimization_partition_weights() and any(
                    hasattr(param,
                            'ds_id') for param in self.module.parameters()):
                self.__check_params(self.module, torch.bfloat16)
=======
>>>>>>> bf1725bb
            self.module.bfloat16()
        else:
            self.__check_params(self.module, torch.float)

        if not self.dont_change_device:
            self.module.to(self.device)

        # MoE related initialization
        for _, module in self.module.named_modules():
            if isinstance(module, MoE):
                self.has_moe_layers = True
                self.num_experts = module.num_experts
                break

        if self.has_moe_layers:
            for _, module in self.module.named_modules():
                if isinstance(module, TopKGate):
                    self.gate_modules.append(module)
                    if self.wall_clock_breakdown:
                        module.wall_clock_breakdown = True
                if isinstance(module, MOELayer):
                    self.moe_layers.append(module)
                    if self.wall_clock_breakdown:
                        module.wall_clock_breakdown = True

        if not self.pipeline_parallelism:
            # PipeEngine's mpu object is different from Megatron's mpu object
            # so we handle them separately
            if self.mpu is not None:
                if groups.is_initialized():
                    # Scenario 4 - Case 1
                    assert self.mpu.get_data_parallel_world_size() == groups.get_data_parallel_world_size(), "mpu object provided must match mpu object provided to groups.initialize()"
                    assert self.mpu.get_model_parallel_world_size() == groups.get_model_parallel_world_size(), "mpu object provided must match mpu object provided to groups.initialize()"
                else:
                    # Scenario 3
                    groups.initialize(mpu=self.mpu)
            else:
                if not groups.is_initialized():
                    # Scenario 1
                    groups.initialize()
                #else:
                # Scenario 2
                # Scenario 4 - Case 2
                # pass

            self.data_parallel_group = groups.get_data_parallel_group()
            self.dp_world_size = groups.get_data_parallel_world_size()
            self.mp_world_size = groups.get_model_parallel_world_size()
            self.broadcast_src_rank = _get_global_rank(groups.get_data_parallel_group(),
                                                       0)
        else:
            self.data_parallel_group = self.mpu.get_data_parallel_group()
            self.dp_world_size = self.mpu.get_data_parallel_world_size()
            self.mp_world_size = self.mpu.get_model_parallel_world_size()
            self.broadcast_src_rank = _get_global_rank(
                self.mpu.get_data_parallel_group(),
                0)

        if self.has_moe_layers:
            # No assert needed because this will only be true if MoE Layer creation was successful
            self.expert_data_parallel_group = groups.get_expert_data_parallel_group()
            self.expert_parallel_group = groups.get_expert_parallel_group()
            self.ep_world_size = groups.get_expert_parallel_world_size()
            self.expert_broadcast_src_rank = _get_global_rank(
                groups.get_expert_data_parallel_group(),
                0)

        if not self.amp_enabled():
            self._broadcast_model()

    #check if parameters are duplicated in optimizer param_groups
    def _check_for_duplicates(self, optimizer):
        for name, param in self.module.named_parameters():
            param_id = id(param)

            def ids_list(group):
                return [id(param) for param in group]

            occurrence = sum([
                ids_list(group['params']).count(param_id)
                if param_id in ids_list(group['params']) else 0
                for group in optimizer.param_groups
            ])
            assert occurrence <= 1, f"Parameter with name: {name} occurs multiple times in optimizer.param_groups. Make sure it only appears once to prevent undefined behaviour."

    # Configure optimizer
    def _configure_optimizer(self, client_optimizer, model_parameters):
        if client_optimizer is not None:
            if isinstance(client_optimizer, Optimizer):
                client_optimizer.param_groups[:] = [
                    pg for pg in client_optimizer.param_groups if len(pg["params"]) != 0
                ]
                if self.global_rank == 0:
                    logger.info(
                        "Removing param_group that has no 'params' in the client Optimizer"
                    )

                basic_optimizer = client_optimizer
                if self.global_rank == 0:
                    logger.info('Using client Optimizer as basic optimizer')
            else:
                basic_optimizer = client_optimizer(model_parameters)
                if self.global_rank == 0:
                    logger.info('Using client callable to create basic optimizer')
        else:
            basic_optimizer = self._configure_basic_optimizer(model_parameters)
            if self.global_rank == 0:
                logger.info(
                    'Using DeepSpeed Optimizer param name {} as basic optimizer'.format(
                        self.optimizer_name()))

        self._check_for_duplicates(basic_optimizer)

        self.basic_optimizer = basic_optimizer
        if self.global_rank == 0:
            logger.info('DeepSpeed Basic Optimizer = {}'.format(
                basic_optimizer.__class__.__name__))

        if self.zero_optimization():
            assert not self.amp_enabled(), "Amp and ZeRO are not currently compatible, please use (legacy) fp16 mode which performs similar to amp opt_mode=O2"
            if not is_zero_supported_optimizer(basic_optimizer):
                assert self.zero_allow_untested_optimizer(), \
                    'You are using an untested ZeRO Optimizer. Please add <"zero_allow_untested_optimizer": true> in the configuration file to use it.'

                if self.global_rank == 0:
                    logger.warning(
                        "**** You are using ZeRO with an untested optimizer, proceed with caution *****"
                    )
            self.optimizer = self._configure_zero_optimizer(basic_optimizer)
        elif self.amp_enabled():
            assert not (self.fp16_enabled() or self.bfloat16_enabled()), "Cannot enable both amp with (legacy) fp16 or bfloat16 mode"
            amp_params = self.amp_params()
            if self.global_rank == 0:
                logger.info(f"Initializing AMP with these params: {amp_params}")
            try:
                logger.info("Initializing Apex amp from: {}".format(amp.__path__))
            except NameError:
                # If apex/amp is available it will be imported above
                raise RuntimeError(
                    "Unable to import apex/amp, please make sure it is installed")
            self.module, self.optimizer = amp.initialize(self.module, basic_optimizer, **amp_params)
            self._broadcast_model()
            # TODO: maybe need to broadcast experts differently?
        elif self.fp16_enabled():
            self.optimizer = self._configure_fp16_optimizer(basic_optimizer)
        else:
            self.optimizer = basic_optimizer
        log_dist('DeepSpeed Final Optimizer = {}'.format(self.optimizer_name()),
                 ranks=[0])

        self.quantizer = self._configure_quantization()

    def _configure_basic_optimizer(self, model_parameters):
        optimizer_parameters = self.optimizer_params()
        if optimizer_parameters is None:
            optimizer_parameters = {}
        # print(optimizer_parameters.keys())
        if 'max_grad_norm' in optimizer_parameters.keys():
            raise ValueError(
                "'max_grad_norm' is not supported as an optimizer parameter, please switch to using the deepspeed parameter 'gradient_clipping' see: https://www.deepspeed.ai/docs/config-json/#gradient-clipping for more details"
            )

        if self.optimizer_name() in [ADAGRAD_OPTIMIZER, ADAM_OPTIMIZER, ADAMW_OPTIMIZER]:
            torch_adam = optimizer_parameters.pop(TORCH_ADAM_PARAM, False)
            adam_w_mode = optimizer_parameters.pop(ADAM_W_MODE, ADAM_W_MODE_DEFAULT)

            # Optimizer name of Adam forces AdamW logic unless adam_w_mode is explicitly set
            effective_adam_w_mode = self.optimizer_name(
            ) == ADAMW_OPTIMIZER or adam_w_mode

            if torch_adam:
                if not effective_adam_w_mode:
                    optimizer = torch.optim.Adam(model_parameters,
                                                 **optimizer_parameters)
                else:
                    optimizer = torch.optim.AdamW(model_parameters,
                                                  **optimizer_parameters)
            else:
                if self.zero_cpu_offload():
                    if self.optimizer_name() == ADAGRAD_OPTIMIZER:
                        from deepspeed.ops.adagrad import DeepSpeedCPUAdagrad
                        optimizer = DeepSpeedCPUAdagrad(model_parameters,
                                                        **optimizer_parameters)
                    else:
                        from deepspeed.ops.adam import DeepSpeedCPUAdam
                        optimizer = DeepSpeedCPUAdam(model_parameters,
                                                     **optimizer_parameters,
                                                     adamw_mode=effective_adam_w_mode)
                else:
                    from deepspeed.ops.adam import FusedAdam
                    optimizer = FusedAdam(model_parameters,
                                          **optimizer_parameters,
                                          adam_w_mode=effective_adam_w_mode)

        elif self.optimizer_name() == LAMB_OPTIMIZER:
            from deepspeed.ops.lamb import FusedLamb
            optimizer = FusedLamb(model_parameters, **optimizer_parameters)
        elif self.optimizer_name() == ONEBIT_ADAM_OPTIMIZER:
            assert not self.zero_optimization(), "1bit-Adam is not compatible with ZeRO"
            from deepspeed.runtime.fp16.onebit.adam import OnebitAdam
            optimizer = OnebitAdam(model_parameters, self, **optimizer_parameters)
            if not self.fp16_enabled():
                logger.warning(
                    f'Currently the convergence of 1-bit Adam is only verified under FP16'
                )
        elif self.optimizer_name() == ONEBIT_LAMB_OPTIMIZER:
            assert not self.zero_optimization(), "1bit-Lamb is not compatible with ZeRO"
            from deepspeed.runtime.fp16.onebit.lamb import OnebitLamb
            optimizer = OnebitLamb(model_parameters, self, **optimizer_parameters)
            if not self.fp16_enabled():
                logger.warning(
                    f'Currently the convergence of 1-bit Lamb is only verified under FP16'
                )
        else:
            torch_optimizer = getattr(torch.optim, self.optimizer_name())
            optimizer = torch_optimizer(model_parameters, **optimizer_parameters)
        return optimizer

    def _configure_quantization(self):
        quantize_enabled, \
            q_target_bits, \
            q_start_bits, \
            q_period, \
            q_offset, \
            q_groups, \
            q_mixed_fp16, \
            q_change_ratio, \
            q_type, \
            q_rounding, \
            q_verbose, \
            use_quantizer_kernel = self.quantize_training()
        quantizer = None
        if quantize_enabled:
            from deepspeed.runtime.quantize import Quantizer
            quantizer = Quantizer(
                q_target_bits,
                q_start_bits,
                q_period,
                q_offset,
                q_groups,
                q_mixed_fp16,
                q_change_ratio,
                q_type,
                q_rounding,
                q_verbose,
                self.eigenvalue_enabled(),
                use_quantizer_kernel,
                self.eigenvalue_layer_num() if self.eigenvalue_enabled() else 0)
        return quantizer

    def _configure_fp16_optimizer(self, optimizer):
        initial_dynamic_scale = self.initial_dynamic_scale()
        dynamic_loss_args = self.dynamic_loss_scale_args()
        clip_grad = self.gradient_clipping()
        if APEX_INSTALLED:
            fused_opts = (apex.optimizers.FusedAdam, FusedAdam)
        else:
            fused_opts = FusedAdam
        if isinstance(optimizer, fused_opts) \
                      or self.optimizer_name() == ONEBIT_ADAM_OPTIMIZER:
            if self.dynamic_loss_scale():
                log_dist('Creating fp16 optimizer with dynamic loss scale', ranks=[0])
                timers = self.timers if self.wall_clock_breakdown() else None
                optimizer = FP16_Optimizer(
                    optimizer,
                    deepspeed=self,
                    dynamic_loss_scale=True,
                    initial_dynamic_scale=initial_dynamic_scale,
                    dynamic_loss_args=dynamic_loss_args,
                    mpu=self.mpu,
                    clip_grad=clip_grad,
                    fused_adam_legacy=self.optimizer_legacy_fusion(),
                    timers=timers)
            else:
                log_dist('Creating fp16 optimizer with static loss scale: {}'.format(
                    self.loss_scale()),
                         ranks=[0])
                optimizer = FP16_Optimizer(
                    optimizer,
                    deepspeed=self,
                    static_loss_scale=self.loss_scale(),
                    mpu=self.mpu,
                    clip_grad=clip_grad,
                    fused_adam_legacy=self.optimizer_legacy_fusion())
        else:
            log_dist('Creating fp16 unfused optimizer with dynamic loss scale',
                     ranks=[0])
            optimizer = FP16_UnfusedOptimizer(
                optimizer,
                deepspeed=self,
                static_loss_scale=self.loss_scale(),
                dynamic_loss_scale=self.dynamic_loss_scale(),
                dynamic_loss_args=dynamic_loss_args,
                mpu=self.mpu,
                clip_grad=clip_grad,
                fused_lamb_legacy=self.optimizer_name() == LAMB_OPTIMIZER)

        return optimizer

    def _configure_zero_optimizer(self, optimizer):
        zero_stage = self.zero_optimization_stage()
        log_dist('Creating fp16 ZeRO stage {} optimizer'.format(zero_stage), ranks=[0])
        assert not self.allreduce_always_fp32(), "ZeRO does not support 'fp32_allreduce': true"
        timers = self.timers if self.wall_clock_breakdown() else None

        if self.zero_legacy_stage1(
        ) and zero_stage == ZERO_OPTIMIZATION_OPTIMIZER_STATES:
            assert not self.has_moe_layers, "MoE not supported with Stage 1"

            optimizer = FP16_DeepSpeedZeroOptimizer_Stage1(
                optimizer,
                static_loss_scale=self.loss_scale(),
                dynamic_loss_scale=self.dynamic_loss_scale(),
                dynamic_loss_args=self.dynamic_loss_scale_args(),
                clip_grad=self.gradient_clipping(),
                all_gather_partitions=self.zero_allgather_partitions(),
                allgather_size=self.zero_allgather_bucket_size(),
                max_elements_per_comm=self.zero_reduce_bucket_size(),
                dp_process_group=self.data_parallel_group,
                elastic_checkpoint=self.zero_elastic_checkpoint(),
                mpu=self.mpu,
                postscale_gradients=self.postscale_gradients(),
                gradient_predivide_factor=self.gradient_predivide_factor(),
                gradient_predivide=self.gradient_predivide)
        elif zero_stage <= ZERO_OPTIMIZATION_GRADIENTS:
            overlap_comm = self.zero_overlap_comm()
            contiguous_gradients = self.zero_contiguous_gradients()
            round_robin_gradients = self.zero_round_robin_gradients()

            # Overlap and contiguous grads are meaningless in stage 1 and are ignored
            if zero_stage == ZERO_OPTIMIZATION_OPTIMIZER_STATES:
                overlap_comm = False
                contiguous_gradients = False
                round_robin_gradients = False

            if isinstance(self.module, PipelineModule):
                if overlap_comm:
                    logger.warning(
                        "Pipeline parallelism does not support overlapped communication, will be disabled."
                    )
                    overlap_comm = False

            optimizer = FP16_DeepSpeedZeroOptimizer(
                optimizer,
                timers=timers,
                static_loss_scale=self.loss_scale(),
                dynamic_loss_scale=self.dynamic_loss_scale(),
                dynamic_loss_args=self.dynamic_loss_scale_args(),
                clip_grad=self.gradient_clipping(),
                contiguous_gradients=contiguous_gradients,
                reduce_bucket_size=self.zero_reduce_bucket_size(),
                allgather_bucket_size=self.zero_allgather_bucket_size(),
                dp_process_group=self.data_parallel_group,
                expert_parallel_group=self.expert_parallel_group
                if self.has_moe_layers else None,
                expert_data_parallel_group=self.expert_data_parallel_group
                if self.has_moe_layers else None,
                reduce_scatter=self.zero_reduce_scatter(),
                overlap_comm=overlap_comm,
                cpu_offload=self.zero_cpu_offload(),
                mpu=self.mpu,
                postscale_gradients=self.postscale_gradients(),
                gradient_predivide_factor=self.gradient_predivide_factor(),
                gradient_accumulation_steps=self.gradient_accumulation_steps(),
                ignore_unused_parameters=self.zero_ignore_unused_parameters(),
                partition_grads=zero_stage == ZERO_OPTIMIZATION_GRADIENTS,
                round_robin_gradients=round_robin_gradients,
                has_moe_layers=self.has_moe_layers,
                fp16_master_weights_and_gradients=self.fp16_master_weights_and_gradients(
                ))

        elif zero_stage == ZERO_OPTIMIZATION_WEIGHTS:
            assert not self.has_moe_layers, "MoE not supported with Stage 3"
            print("Initializing ZeRO Stage 3") if dist.get_rank() == 0 else None
            from deepspeed.runtime.zero.stage3 import FP16_DeepSpeedZeroOptimizer_Stage3
            optimizer = FP16_DeepSpeedZeroOptimizer_Stage3(
                self.module,
                optimizer,
                timers=timers,
                static_loss_scale=self.loss_scale(),
                dynamic_loss_scale=self.dynamic_loss_scale(),
                dynamic_loss_args=self.dynamic_loss_scale_args(),
                clip_grad=self.gradient_clipping(),
                contiguous_gradients=self.zero_contiguous_gradients(),
                reduce_bucket_size=self.zero_reduce_bucket_size(),
                prefetch_bucket_size=self.zero_prefetch_bucket_size(),
                max_reuse_distance=self.zero_max_reuse_distance(),
                max_live_parameters=self.zero_max_live_parameters(),
                param_persistence_threshold=self.zero_param_persistence_threshold(),
                dp_process_group=self.data_parallel_group,
                reduce_scatter=self.zero_reduce_scatter(),
                overlap_comm=self.zero_overlap_comm(),
                offload_optimizer_config=self.zero_offload_optimizer(),
                offload_param_config=self.zero_offload_param(),
                sub_group_size=self.zero_sub_group_size(),
                mpu=self.mpu,
                postscale_gradients=self.postscale_gradients(),
                gradient_predivide_factor=self.gradient_predivide_factor(),
                gradient_accumulation_steps=self.gradient_accumulation_steps(),
                aio_config=self.aio_config())

        else:
            raise NotImplementedError("ZeRO stage {} not implemented".format(zero_stage))

        return optimizer

    def _configure_eigenvalue(self):
        eigenvalue = Eigenvalue(
            verbose=self.eigenvalue_verbose(),
            max_iter=self.eigenvalue_max_iter(),
            tol=self.eigenvalue_tol(),
            stability=self.eigenvalue_stability(),
            gas_boundary_resolution=self.eigenvalue_gas_boundary_resolution(),
            layer_name=self.eigenvalue_layer_name(),
            layer_num=self.eigenvalue_layer_num())

        return eigenvalue

    def _configure_progressive_layer_drop(self):
        pld = ProgressiveLayerDrop(theta=self.pld_theta(), gamma=self.pld_gamma())

        return pld

    def _configure_curriculum_scheduler(self):
        scheduler = CurriculumScheduler(self.curriculum_params())
        return scheduler

    @staticmethod
    def is_map_style_dataset(obj):
        return hasattr(obj, "__getitem__") and hasattr(obj, "__len__")

    @staticmethod
    def is_iterable_style_dataset(obj):
        return isinstance(obj,
                          torch.utils.data.IterableDataset
                          )  # hasattr(obj, "__iter__") should work as well

    def dataloader_drop_last(self):
        return self._config.dataloader_drop_last

    def was_step_applied(self) -> bool:
        """Returns True if the latest ``step()`` produced in parameter updates.

        Note that a ``False`` return is not an error condition. Steps are frequently
        no-ops, such as between gradient accumulation boundaries or when overflows
        occur.

        Returns:
            bool: Whether the latest ``step()`` modified model parameters.
        """
        return self._step_applied

    def deepspeed_io(self,
                     dataset,
                     batch_size=None,
                     route=ROUTE_TRAIN,
                     pin_memory=True,
                     data_sampler=None,
                     collate_fn=None,
                     num_local_io_workers=None):
        if not (self.is_map_style_dataset(dataset)
                or self.is_iterable_style_dataset(dataset)):
            raise ValueError("Training data must be a torch Dataset")

        if data_sampler is None and (route == ROUTE_PREDICT or route == ROUTE_EVAL):
            data_sampler = torch.utils.data.SequentialSampler(dataset)

        if batch_size is None:
            batch_size = self.train_micro_batch_size_per_gpu()

        if collate_fn is None:
            collate_fn = self.collate_fn

        # Currently we only use timer in train route
        deepspeed_io_timer = None
        if route == ROUTE_TRAIN:
            deepspeed_io_timer = self.tput_timer

        # If mpu is provided, forward world size and parallel rank to sampler.
        data_parallel_world_size = None
        data_parallel_rank = None
        if self.mpu is not None:
            data_parallel_world_size = self.mpu.get_data_parallel_world_size()
            data_parallel_rank = self.mpu.get_data_parallel_rank()

        return DeepSpeedDataLoader(dataset=dataset,
                                   batch_size=batch_size,
                                   pin_memory=pin_memory,
                                   collate_fn=collate_fn,
                                   local_rank=self.local_rank,
                                   tput_timer=deepspeed_io_timer,
                                   num_local_io_workers=num_local_io_workers,
                                   data_sampler=data_sampler,
                                   data_parallel_world_size=data_parallel_world_size,
                                   data_parallel_rank=data_parallel_rank,
                                   dataloader_drop_last=self.dataloader_drop_last())

    def train(self, mode=True):
        r"""
        """

        self.warn_unscaled_loss = True
        self.module.train(mode)

    def eval(self):
        r"""
        """

        self.warn_unscaled_loss = True
        self.module.train(False)

    def _scale_loss_by_gas(self, prescaled_loss):
        if isinstance(prescaled_loss, torch.Tensor):
            scaled_loss = prescaled_loss / self.gradient_accumulation_steps()
        elif isinstance(prescaled_loss, tuple) or isinstance(prescaled_loss, list):
            scaled_loss = []
            for l in prescaled_loss:
                if isinstance(l, torch.Tensor):
                    scaled_loss.append(l / self.gradient_accumulation_steps())
                else:
                    scaled_loss.append(l)
        else:
            scaled_loss = prescaled_loss
            if self.warn_unscaled_loss:
                logger.warning(
                    f'DeepSpeed unable to scale loss because of type: {type(prescaled_loss)}'
                )
                self.warn_unscaled_loss = False

        return scaled_loss

    @instrument_w_nvtx
    def forward(self, *inputs, **kwargs):
        r"""Execute forward propagation
        Arguments:
            *inputs: Variable length input list
            **kwargs: variable length keyword arguments
        """
        if self.flops_profiler_enabled(
        ) and self.global_steps == self.flops_profiler_profile_step(
        ) and self.global_rank == 0:
            self.flops_profiler.start_profile(ignore_list=None)

        if self.module.training and self.progressive_layer_drop:
            kwargs.update(self.progressive_layer_drop.get_state())

        if self.__class__.__name__ != "PipelineEngine":
            # TODO: The above if condition is a HACK since for PipelineEngine
            # it's difficult to inject argument in forward pass.
            if self.module.training and self.curriculum_enabled():
                self.curriculum_scheduler.update_difficulty(self.global_steps + 1)
                if self.curriculum_params()["curriculum_type"] == "seqlen":
                    kwargs.update({
                        "curriculum_seqlen":
                        self.curriculum_scheduler.get_current_difficulty()
                    })

        if self.zero_optimization_partition_weights():
            # Enable automated discovery of external parameters by indicating that
            # we are in a forward pass.
            for module in self.module.modules():
                module._parameters._in_forward = True
                pass

        if self.wall_clock_breakdown():
            self.timers('forward_microstep').start()
            self.timers('forward').start()

        if self.training_dataloader is None:
            self.tput_timer.start()

        loss = self.module(*inputs, **kwargs)

        if self.zero_optimization_partition_weights():
            # Reset the ZeRO-3 state if we are only doing forward-passes (ie evaluation).
            if not torch._C.is_grad_enabled():
                self.optimizer.param_coordinator.reset_step()

            # Disable automated discovery of external parameters
            for module in self.module.modules():
                module._parameters._in_forward = False

        if self.wall_clock_breakdown():
            self.timers('forward').stop()
            self.timers('forward_microstep').stop()

        if self.flops_profiler_enabled(
        ) and self.global_steps == self.flops_profiler_profile_step(
        ) and self.global_rank == 0:
            self.flops_profiler.stop_profile()
            self.flops_profiler.print_model_profile(
                profile_step=self.global_steps,
                module_depth=self.flops_profiler_module_depth(),
                top_modules=self.flops_profiler_top_modules(),
                detailed=self.flops_profiler_detailed(),
                output_file=self.flops_profiler_output_file())
            self.flops_profiler.end_profile()

        return loss

    def print_forward_breakdown(self, fwd_time):
        gate_time = 0.0
        moe_time = 0.0
        falltoall = 0.0
        salltoall = 0.0

        for gate in self.gate_modules:
            #logger.info(f"Individual TopK gate time: {gate.gate_time:.2f} ms")
            gate_time += gate.gate_time

        for l in self.moe_layers:
            #logger.info(f"MoE layer; total: {l.time_moe:.2f} ms, first alltoall: {l.time_falltoall:.2f}, second alltoall: {l.time_salltoall:.2f}")
            moe_time += l.time_moe
            falltoall += l.time_falltoall
            salltoall += l.time_salltoall

        #TODO: Allreduce/average them across ranks for more accurate timing.

        #if torch.distributed.get_rank() == 0:
        log_dist(
            f"rank={torch.distributed.get_rank()} time (ms) | forward: {fwd_time:.2f} (forward_moe: {moe_time:.2f}, 1st alltoall: {falltoall:.2f}, 2nd alltoall: {salltoall:.2f}, top-k: {gate_time:.2f})",
            ranks=[0])

    @instrument_w_nvtx
    def allreduce_gradients(self, bucket_size=MEMORY_OPT_ALLREDUCE_SIZE):
        # Pass (PP) gas boundary flag to optimizer (required for zero)
        self.optimizer.is_gradient_accumulation_boundary = self.is_gradient_accumulation_boundary(
        )

        # ZeRO stage 2 communicates during non gradient accumulation boundaries as well
        if self.zero_optimization_partition_gradients():
            self.optimizer.overlapping_partition_gradients_reduce_epilogue()

        # Communicate only at gradient accumulation boundaries
        elif self.is_gradient_accumulation_boundary():
            if self.zero_optimization_stage() == ZERO_OPTIMIZATION_OPTIMIZER_STATES:
                self.optimizer.reduce_gradients(
                    pipeline_parallel=self.pipeline_parallelism)
            else:
                self.buffered_allreduce_fallback(elements_per_buffer=bucket_size)

    @instrument_w_nvtx
    def backward(self, loss, allreduce_gradients=True, release_loss=False):
        r"""Execute backward pass on the loss

        Arguments:
            loss: Torch tensor on which to execute backward propagation
            allreduce_gradients: is deprecated, ignored, and will soon be removed'
        """

        if not allreduce_gradients:
            logger.warning(
                f'Argument `allreduce_gradients` is deprecated, ignored, and will soon be removed'
            )

        # scale loss w.r.t. gradient accumulation if needed
        if self.gradient_accumulation_steps() > 1:
            loss = self._scale_loss_by_gas(loss.float())

        # Log training Loss
        if self.tensorboard_enabled():
            if self.is_gradient_accumulation_boundary():
                if self.global_rank == 0:
                    self.summary_events = [
                        (f'Train/Samples/train_loss',
                         loss.mean().item() * self.gradient_accumulation_steps(),
                         self.global_samples)
                    ]
                    for event in self.summary_events:  # write_summary_events
                        self.summary_writer.add_scalar(event[0], event[1], event[2])
                    self.summary_writer.flush()

        if self.wall_clock_breakdown():
            self.timers('backward_microstep').start()
            self.timers('backward').start()

        assert self.optimizer is not None, "must provide optimizer during " \
                                           "init in order to use backward"

        if self.wall_clock_breakdown():
            self.timers('backward_inner_microstep').start()
            self.timers('backward_inner').start()

        if self.zero_optimization():
            self.optimizer.is_gradient_accumulation_boundary = self.is_gradient_accumulation_boundary(
            )
            self.optimizer.backward(loss)
        elif self.amp_enabled():
            # AMP requires delaying unscale when inside gradient accumulation boundaries
            # https://nvidia.github.io/apex/advanced.html#gradient-accumulation-across-iterations
            delay_unscale = not self.is_gradient_accumulation_boundary()
            with amp.scale_loss(loss,
                                self.optimizer,
                                delay_unscale=delay_unscale) as scaled_loss:
                scaled_loss.backward()
        elif self.fp16_enabled():
            if self.eigenvalue_enabled():
                self.optimizer.backward(loss, create_graph=True, retain_graph=True)
            else:
                self.optimizer.backward(loss)
        else:
            if self.eigenvalue_enabled():
                loss.backward(create_graph=True, retain_graph=True)
            else:
                loss.backward()

        if self.wall_clock_breakdown():
            self.timers('backward_inner').stop()
            self.timers('backward_inner_microstep').stop()

        if self.wall_clock_breakdown():
            self.timers('backward_allreduce_microstep').start()
            self.timers('backward_allreduce').start()

        if self.enable_backward_allreduce:
            self.allreduce_gradients()

        if self.wall_clock_breakdown():
            self.timers('backward_allreduce').stop()
            self.timers('backward_allreduce_microstep').stop()
            self.timers('backward').stop()
            self.timers('backward_microstep').stop()

        if release_loss:
            # loss.data = None
            pass

        return loss

    def is_gradient_accumulation_boundary(self):
        """Query whether the current micro-batch is at the boundary of
        gradient accumulation, and thus will trigger gradient reductions and
        an optimizer step.

        Returns:
            bool: if the current step is a gradient accumulation boundary.
        """
        return (self.micro_steps + 1) % \
            self.gradient_accumulation_steps() == 0

    def zero_grad(self):
        """
        Zero parameter grads.
        """
        for param_name, param in self.module.named_parameters():
            param.grad = None

    def clip_fp32_gradients(self):
        clip_grad_norm_(parameters=self.module.parameters(),
                        max_norm=self.gradient_clipping(),
                        mpu=self.mpu)

    def _take_model_step(self, lr_kwargs, block_eigenvalue={}):
        if self.gradient_clipping() > 0.0:
            if not (self.fp16_enabled() or self.amp_enabled()
                    or self.zero_optimization()):
                self.clip_fp32_gradients()
            elif self.amp_enabled():
                # AMP's recommended way of doing clipping
                # https://nvidia.github.io/apex/advanced.html#gradient-clipping
                master_params = amp.master_params(self.optimizer)
                clip_grad_norm_(parameters=master_params,
                                max_norm=self.gradient_clipping(),
                                mpu=self.mpu)
        self.optimizer.step()

        if hasattr(self.optimizer, '_global_grad_norm'):
            self._global_grad_norm = self.optimizer._global_grad_norm

        # Quantize the updated parameter if there is no overflow
        if self.quantizer:
            if self.fp16_enabled():
                tensor_to_quantize = self.optimizer.bit16_groups if self.zero_optimization_stage(
                ) == 2 else self.optimizer.fp16_groups
            else:
                tensor_to_quantize = self.optimizer.param_groups
            self.quantizer.quantize(
                tensor_to_quantize,
                (self.optimizer.overflow if self.fp16_enabled() else False),
                self.eigenvalue_enabled(),
                block_eigenvalue)
        #zero grad in basic optimizer could be unreliable and may not exhibit
        #the behaviour that we want
        if not self.zero_optimization() and not self.fp16_enabled(
        ) and not self.amp_enabled():
            self.zero_grad()
        else:
            self.optimizer.zero_grad()

        report_progress = self.global_rank == 0 if self.global_rank else True

        # Check overflow here since in DS fp16 optimizer, the overflow is updated in above step() function.
        overflow = False
        if hasattr(self.optimizer, 'overflow'):
            overflow = self.optimizer.overflow
        self._step_applied = not overflow

        if overflow:
            self.skipped_steps += 1
        else:
            if self.lr_scheduler is not None:
                try:
                    self.lr_scheduler.step(**(lr_kwargs or {}))
                except TypeError:
                    # XXX Hack to work with Megatron 2.0 and DeepSpeed pipelines.
                    # We don't currently have a way to specify lr_kwargs from
                    # pipe_engine.train_batch()
                    self.lr_scheduler.step(increment=self.train_batch_size())

        if report_progress and (self.global_steps + 1) % self.steps_per_print() == 0:
            self._report_progress(self.global_steps + 1)

        self.global_steps += 1
        self.global_samples += self.train_batch_size()

    def step(self, lr_kwargs=None):
        r"""Execute the weight update step after forward and backward propagation
        on effective_train_batch.
        """
        if self.wall_clock_breakdown():
            self.timers('step_microstep').start()
            self.timers('step').start()

        assert self.optimizer is not None, "must provide optimizer during " \
                                           "init in order to use step"
        report_progress = self.global_rank == 0 if self.global_rank else True

        self._step_applied = False  # assume False, will flip to True

        # Update the model when we reach gradient accumulation boundaries
        if self.is_gradient_accumulation_boundary():
            self.gas_boundary_ctr += 1

            if self.eigenvalue_enabled() and (
                    self.gas_boundary_ctr % self.eigenvalue_gas_boundary_resolution() ==
                    0) and self.quantizer.any_precision_switch():
                log_dist(f'computing eigenvalue...', ranks=[0])
                self.block_eigenvalue = self.eigenvalue.compute_eigenvalue(
                    self.module,
                    self.device,
                    self.optimizer.cur_scale)

            if self.progressive_layer_drop:
                self.progressive_layer_drop.update_state(self.global_steps)

            if self.eigenvalue_enabled(
            ) and not self.gas_boundary_ctr % self.eigenvalue_gas_boundary_resolution(
            ) and self.quantizer.any_precision_switch():
                self._take_model_step(lr_kwargs, self.block_eigenvalue)
            else:
                self._take_model_step(lr_kwargs)

        self.tput_timer.stop(report_progress)

        # Log learning rate
        if self.tensorboard_enabled():
            if self.is_gradient_accumulation_boundary():
                if self.global_rank == 0:
                    self.summary_events = [(f'Train/Samples/lr',
                                            self.get_lr()[0],
                                            self.global_samples)]
                    for event in self.summary_events:  # write_summary_events
                        self.summary_writer.add_scalar(event[0], event[1], event[2])
                    if self.fp16_enabled() and hasattr(self.optimizer, 'cur_scale'):
                        self.summary_events.append((f'Train/Samples/loss_scale',
                                                    self.optimizer.cur_scale,
                                                    self.global_samples))

                    if self.eigenvalue_enabled(
                    ) and not self.gas_boundary_ctr % self.eigenvalue_gas_boundary_resolution(
                    ):
                        ev_values = self.block_eigenvalue.values()
                        for i in range(len(ev_values)):
                            self.summary_writer.add_scalar(
                                f'Train/Eigenvalues/ModelBlockParam_{i}',
                                self.ev_values[i][0],
                                self.global_samples)
                            self.summary_writer.flush()

                    for event in self.summary_events:  # write_summary_events
                        self.summary_writer.add_scalar(event[0], event[1], event[2])
                    self.summary_writer.flush()

        if self.wall_clock_breakdown():
            self.timers('step').stop()
            self.timers('step_microstep').stop()
            timer_names = [
                'forward_microstep',
                'backward_microstep',
                'backward_inner_microstep',
                'backward_allreduce_microstep',
                'step_microstep'
            ]
            self.timers.log(names=timer_names,
                            reset=False,
                            memory_breakdown=self.memory_breakdown())

            # Log timing
            if self.is_gradient_accumulation_boundary():
                if self.tensorboard_enabled():
                    if self.global_rank == 0:
                        self.summary_events = [
                            (f'Train/Samples/elapsed_time_ms_forward',
                             self.timers('forward').elapsed(reset=False) * 1000.0,
                             self.global_samples),
                            (f'Train/Samples/elapsed_time_ms_backward',
                             self.timers('backward').elapsed(reset=False) * 1000.0,
                             self.global_samples),
                            (f'Train/Samples/elapsed_time_ms_backward_inner',
                             self.timers('backward_inner').elapsed(reset=False) * 1000.0,
                             self.global_samples),
                            (f'Train/Samples/elapsed_time_ms_backward_allreduce',
                             self.timers('backward_allreduce').elapsed(reset=False) *
                             1000.0,
                             self.global_samples),
                            (f'Train/Samples/elapsed_time_ms_step',
                             self.timers('step').elapsed(reset=False) * 1000.0,
                             self.global_samples)
                        ]
                        for event in self.summary_events:  # write_summary_events
                            self.summary_writer.add_scalar(event[0], event[1], event[2])
                        self.summary_writer.flush()

            if self.wall_clock_breakdown():
                fwd_time = self.timers('forward').elapsed(reset=False) * 1000
                self.timers.log([
                    'forward',
                    'backward',
                    'backward_inner',
                    'backward_allreduce',
                    'step'
                ],
                                reset=False)
                if self.has_moe_layers:
                    self.print_forward_breakdown(fwd_time=fwd_time)

        self.micro_steps += 1

    def _get_optimizer_param(self, param_name):
        result = []
        if not self.optimizer:
            return result
        for group in self.optimizer.param_groups:
            if param_name in group:
                result.append(group[param_name])
            else:
                result.append(0.0)
        return result

    def get_lr(self):
        return self._get_optimizer_param('lr')

    def get_type(self):
        return self._get_optimizer_param('type')

    def get_mom(self):
        if self.optimizer_name() in ['SGD', 'RMSprop']:
            return self._get_optimizer_param('momentum')
        else:
            return self._get_optimizer_param('betas')

    def get_pld_theta(self):
        if self.progressive_layer_drop:
            return self.progressive_layer_drop.get_theta()
        else:
            return None

    def _report_progress(self, step):
        lr = self.get_lr()
        mom = self.get_mom()
        log_dist(f'step={step}, skipped={self.skipped_steps}, lr={lr}, mom={mom}',
                 ranks=[0])

    def allreduce_bucket(self, bucket, dp_group):
        tensor = self.flatten(bucket)

        tensor_to_allreduce = tensor

        if self.allreduce_always_fp32():
            tensor_to_allreduce = tensor.float()

        if self.postscale_gradients():
            if self.gradient_predivide_factor() != 1.0:
                tensor_to_allreduce.mul_(1. / self.gradient_predivide_factor())

            dist.all_reduce(tensor_to_allreduce, group=dp_group)
            if self.gradient_average:
                if self.gradient_predivide_factor() != dist.get_world_size(
                        group=dp_group):
                    tensor_to_allreduce.mul_(self.gradient_predivide_factor() /
                                             dist.get_world_size(group=dp_group))
        else:
            tensor_to_allreduce.div_(dist.get_world_size(group=dp_group))
            dist.all_reduce(tensor_to_allreduce, group=dp_group)

        if self.allreduce_always_fp32() and tensor is not tensor_to_allreduce:
            tensor.copy_(tensor_to_allreduce)

        return tensor

    def allreduce_and_copy(self, small_bucket, dp_group):
        allreduced = self.allreduce_bucket(small_bucket, dp_group)
        for buf, synced in zip(small_bucket, self.unflatten(allreduced, small_bucket)):
            buf.copy_(synced)

    def allreduce_no_retain(self, bucket, dp_group, numel_per_bucket=500000000):
        small_bucket = []
        numel = 0
        for tensor in bucket:
            small_bucket.append(tensor)
            numel = numel + tensor.numel()
            if numel > numel_per_bucket:
                self.allreduce_and_copy(small_bucket, dp_group)
                small_bucket = []
                numel = 0
        if len(small_bucket) > 0:
            self.allreduce_and_copy(small_bucket, dp_group)

    def buffered_allreduce_fallback(self, grads=None, elements_per_buffer=500000000):
        grads, expert_grads = [], []
        for param_name, param in self.module.named_parameters():
            if hasattr(param, 'allreduce') and not param.allreduce:
                is_moe_param = True
            else:
                is_moe_param = False
            if param.grad is None:
                # In cases where there is an imbalance of empty grads across
                # ranks we must create empty grads, this will ensure that every
                # rank is reducing the same size. In some cases it may make
                # sense in the future to support the ability to average not
                # w.r.t. world size but with a different value.
                param.grad = torch.zeros(param.size(),
                                         dtype=param.dtype,
                                         device=param.device)
                if is_moe_param:
                    expert_grads.append(param.grad.data)
                else:
                    grads.append(param.grad.data)
            else:
                grad_data = param.grad.data
                if param_name in self.sparse_tensor_module_names:
                    if is_moe_param:
                        expert_grads.append(SparseTensor(grad_data))
                    else:
                        grads.append(SparseTensor(grad_data))
                else:
                    if is_moe_param:
                        expert_grads.append(grad_data)
                    else:
                        grads.append(grad_data)

        split_buckets = split_half_float_double_sparse(grads)
        for _, bucket_tuple in enumerate(split_buckets):
            bucket_type, bucket = bucket_tuple

            if self.pipeline_parallelism:
                dp_group = self.mpu.get_data_parallel_group()
            else:
                dp_group = groups.get_data_parallel_group()

            if bucket_type == SparseTensor.type():
                self.sparse_allreduce_no_retain(bucket, dp_group=dp_group)
            else:
                self.allreduce_no_retain(bucket,
                                         dp_group=dp_group,
                                         numel_per_bucket=elements_per_buffer)

        if self.has_moe_layers:
            expert_split_buckets = split_half_float_double_sparse(expert_grads)
            for i, bucket_tuple in enumerate(expert_split_buckets):
                bucket_type, bucket = bucket_tuple
                if bucket_type == SparseTensor.type():
                    self.sparse_allreduce_no_retain(
                        bucket,
                        groups.get_expert_data_parallel_group())
                else:
                    # Separate between diff groups
                    self.allreduce_no_retain(
                        bucket,
                        dp_group=groups.get_expert_data_parallel_group(),
                        numel_per_bucket=elements_per_buffer)

    def sparse_allreduce_no_retain(self, bucket, dp_group):
        allreduced_sparses = self.sparse_allreduce_bucket(bucket, dp_group)
        # Densify sparse tensor and copy back to original location
        for tensor in allreduced_sparses:
            if tensor.is_sparse:
                tensor.orig_dense_tensor.data = tensor.to_coo_tensor()
            else:
                tensor.orig_dense_tensor.copy_(tensor.to_dense())

    def sparse_allreduce_bucket(self, bucket, dp_group):
        sparse_list = []
        for sparse in bucket:
            sparse_list.append(self.sparse_allreduce(sparse, dp_group))
        return sparse_list

    def sparse_allreduce(self, sparse, dp_group):
        # Pre-divide for fp16 stability
        sparse.values.mul_(1.0 / dist.get_world_size(group=dp_group))

        indices_device_list = self.sparse_all_gather(sparse.indices, dp_group)
        values_device_list = self.sparse_all_gather(sparse.values, dp_group)

        sparse.indices = torch.cat(indices_device_list)
        sparse.values = torch.cat(values_device_list)
        return sparse

    def sparse_all_gather(self, value, dp_group):
        my_size = torch.LongTensor([value.size()[0]]).to(self.device)
        all_sizes = self.all_gather_scalar(my_size, dp_group)
        max_size = torch.cat(all_sizes).max()
        fill_size = (max_size - my_size)

        assert value.dim() in [1, 2]
        if value.dim() == 1:
            if fill_size > 0:
                value = torch.cat([value, value.new_zeros(fill_size)])
            tensor_list = [
                value.new_zeros(max_size)
                for _ in range(dist.get_world_size(group=dp_group))
            ]
        else:
            if fill_size > 0:
                value = torch.cat([value, value.new_zeros(fill_size, value.size()[1])])
            tensor_list = [
                value.new_zeros(max_size,
                                value.size()[1])
                for _ in range(dist.get_world_size(group=dp_group))
            ]

        dist.all_gather(tensor_list, value, group=dp_group)
        tensors = []
        for dev_idx, t in enumerate(tensor_list):
            size = all_sizes[dev_idx][0]
            tensors.append(
                t.index_select(0,
                               torch.arange(size,
                                            dtype=torch.long,
                                            device=self.device)))

        return tensors

    def all_gather_scalar(self, value, dp_group):
        tensor_list = [
            value.new_zeros(value.size())
            for _ in range(dist.get_world_size(group=dp_group))
        ]
        dist.all_gather(tensor_list, value, group=dp_group)
        return tensor_list

    def module_state_dict(self, destination=None, prefix='', keep_vars=False):
        sd = self.module.state_dict(destination, prefix, keep_vars)
        return sd

    def load_moe_state_dict(self, checkpoint_path, tag, state_dict):
        expp_rank = groups.get_expert_parallel_rank()

        num_local_experts = self.num_experts // self.ep_world_size
        for local_expert_id in range(num_local_experts):
            global_expert_id = expp_rank * num_local_experts + local_expert_id
            expert_state_dict = torch.load(self._get_expert_ckpt_name(
                checkpoint_path,
                global_expert_id,
                tag),
                                           map_location=torch.device('cpu'))

            # Updating global -> local expert ids
            moe_str_prefix = '.deepspeed_moe.experts.deepspeed_experts.'
            for key in list(expert_state_dict.keys()):
                local_key = key.replace(f'{moe_str_prefix}{global_expert_id}',
                                        f'{moe_str_prefix}{local_expert_id}')
                expert_state_dict[local_key] = expert_state_dict.pop(key)
            state_dict.update(expert_state_dict)

    def load_module_state_dict(self, state_dict, strict=True):
        self.module.load_state_dict(state_dict, strict=strict)

    def _get_rank_zero_ckpt_name(self, checkpoints_path, tag, mp_rank, dp_rank):
        filename = 'zero_pp_rank_{}'.format(dp_rank)
        zero_ckpt_name = os.path.join(
            checkpoints_path,
            str(tag),
            filename + '_mp_rank_{:02d}'.format(mp_rank) + '_optim_states.pt')
        return zero_ckpt_name

    def _get_zero_ckpt_name(self, checkpoints_path, tag):
        mp_rank = 0 if self.mpu is None else self.mpu.get_model_parallel_rank()
        pp_rank = torch.distributed.get_rank(group=self.optimizer.dp_process_group)
        return self._get_rank_zero_ckpt_name(checkpoints_path, tag, mp_rank, pp_rank)

    def _get_ckpt_name(self, checkpoints_path, tag, mp_placeholder=None):
        if mp_placeholder is not None:
            mp_rank_str = mp_placeholder
        else:
            mp_rank = 0 if self.mpu is None else self.mpu.get_model_parallel_rank()
            mp_rank_str = "{:02d}".format(mp_rank)

        if self.zero_optimization_partition_weights():
            filename = 'zero_pp_rank_{}'.format(
                torch.distributed.get_rank(group=self.optimizer.dp_process_group))
            ckpt_name = os.path.join(
                checkpoints_path,
                str(tag),
                filename + '_mp_rank_' + mp_rank_str + '_model_states.pt')
        else:
            ckpt_name = os.path.join(checkpoints_path,
                                     str(tag),
                                     'mp_rank_' + mp_rank_str + '_model_states.pt')
        return ckpt_name

    def _get_optimizer_ckpt_name(self, checkpoints_path, tag, expp_rank):
        mp_rank = 0 if self.mpu is None else self.mpu.get_model_parallel_rank()
        ckpt_name = os.path.join(
            checkpoints_path,
            str(tag),
            f'expp_rank_{expp_rank}_mp_rank_{mp_rank:02d}_optim_states.pt')
        return ckpt_name

    def _get_expert_ckpt_name(self, checkpoints_path, expert_id, tag):
        mp_rank = 0 if self.mpu is None else self.mpu.get_model_parallel_rank()
        ckpt_name = os.path.join(
            checkpoints_path,
            str(tag),
            f'expert_{expert_id}_mp_rank_{mp_rank:02d}_model_states.pt')
        return ckpt_name

    def _get_all_ckpt_names(self, checkpoints_path, tag):
        # It is required that (checkpoints_path, tag) are consistent among all ranks.
        ckpt_file_pattern = self._get_ckpt_name(checkpoints_path,
                                                tag,
                                                mp_placeholder="*")
        import glob
        ckpt_files = glob.glob(ckpt_file_pattern)
        ckpt_files.sort()
        return ckpt_files

    def load_checkpoint(self,
                        load_dir,
                        tag=None,
                        load_module_strict=True,
                        load_optimizer_states=True,
                        load_lr_scheduler_states=True,
                        load_module_only=False):
        """Load training checkpoint

        Arguments:
            load_dir: Required. Directory to load the checkpoint from
            tag: Checkpoint tag used as a unique identifier for checkpoint, if not provided will attempt to load tag in 'latest' file
            load_module_strict: Optional. Boolean to strictly enforce that the keys in state_dict of module and checkpoint match.
            load_optimizer_states: Optional. Boolean to load the training optimizer states from Checkpoint. Ex. ADAM's momentum and variance
            load_lr_scheduler_states: Optional. Boolean to add the learning rate scheduler states from Checkpoint.
            load_module_only: Optional. Boolean to load only the model weights from the checkpoint. Ex. warmstarting.
        Returns:
            A tuple of ``load_path`` and ``client_state``.

            *``load_path``: Path of the loaded checkpoint. ``None`` if loading the checkpoint failed.

            *``client_state``: State dictionary used for loading required training states in the client code.

        Important: under ZeRO3, one cannot load checkpoint with ``engine.load_checkpoint()`` right
        after ``engine.save_checkpoint()``. It is because ``engine.module`` is partitioned, and
        ``load_checkpoint()`` wants a pristine model. If insisting to do so, please reinitialize engine
        before ``load_checkpoint()``.
        """

        if tag is None:
            latest_path = os.path.join(load_dir, 'latest')
            if os.path.isfile(latest_path):
                with open(latest_path, 'r') as fd:
                    tag = fd.read().strip()
            else:
                logger.warning(f"Unable to find latest file at {latest_path}, if trying to load latest " \
                "checkpoint please ensure this file exists or pass an explicit checkpoint tag when loading a checkpoint.")
                return None, None

        load_path, client_states = self._load_checkpoint(load_dir,
                                                         tag,
                                                         load_module_strict=load_module_strict,
                                                         load_optimizer_states=load_optimizer_states,
                                                         load_lr_scheduler_states=load_lr_scheduler_states,
                                                         load_module_only=load_module_only)

        if self.zero_optimization() and load_path is not None:
            success = self._load_zero_checkpoint(
                load_dir,
                tag,
                load_optimizer_states=load_optimizer_states)
            if not success:
                self.optimizer._restore_from_fp16_weights()

        return load_path, client_states

    def _load_checkpoint(self,
                         load_dir,
                         tag,
                         load_module_strict=True,
                         load_optimizer_states=True,
                         load_lr_scheduler_states=True,
                         load_module_only=False):

        from deepspeed.runtime.state_dict_factory import SDLoaderFactory
        ckpt_list = self._get_all_ckpt_names(load_dir, tag)
        sd_loader = SDLoaderFactory.get_sd_loader(ckpt_list)

        is_pipe_parallel = isinstance(self.module, PipelineModule)

        mp_rank = 0 if self.mpu is None else self.mpu.get_model_parallel_rank()
        load_path, checkpoint, _ = sd_loader.load(self.mp_world_size, mp_rank, is_pipe_parallel=is_pipe_parallel)

        if checkpoint is None:
            return None, None

        # TODO: merge the above two after talking to Reza/Jeff.

        if is_pipe_parallel:
            # Pipeline parallelism uses this to load its own checkpoint files.
            self._curr_ckpt_path = os.path.join(load_dir, tag)

        if self.has_moe_layers:
            self.load_moe_state_dict(load_dir, tag, state_dict=checkpoint['module'])

        self.load_module_state_dict(state_dict=checkpoint['module'],
                                    strict=load_module_strict)

        #TODO: Do the following before we merge to master.
        #   if load_optimizer states and not load_module_only:
        #           Add consistency check between fp16 and fp32 parameters
        #           If the consistency check fails, crash with a message telling users
        #           to turn on load_module_only.

        self.loaded_checkpoint_dp_world_size = checkpoint['dp_world_size']

        if load_module_only:
            deepspeed_states = ['module']
            if self.optimizer is not None and self.fp16_enabled():
                self.optimizer.refresh_fp32_params()
        else:
            if self.has_moe_layers:
                expp_rank = groups.get_expert_parallel_rank()
                optim_load_path = self._get_optimizer_ckpt_name(load_dir, tag, expp_rank)
                optim_checkpoint = torch.load(optim_load_path,
                                              map_location=torch.device('cpu'))
            else:
                optim_checkpoint = checkpoint

            if load_optimizer_states and self.optimizer is not None and not self.zero_optimization(
            ):
                if self.fp16_enabled():
                    self.optimizer.load_state_dict(
                        optim_checkpoint['optimizer'],
                        load_optimizer_states=load_optimizer_states)
                else:
                    self.optimizer.load_state_dict(optim_checkpoint['optimizer'])

            if load_lr_scheduler_states and self.lr_scheduler is not None:
                self.lr_scheduler.load_state_dict(checkpoint['lr_scheduler'])

            self.sparse_tensor_module_names = checkpoint['sparse_tensor_module_names']
            self.global_steps = checkpoint['global_steps']
            self.global_samples = checkpoint.get(
                'global_samples',
                self.global_steps * self.train_batch_size())
            self.skipped_steps = checkpoint['skipped_steps']
            self.loaded_checkpoint_mp_world_size = checkpoint['mp_world_size']
            deepspeed_states = [
                'module',
                'sparse_tensor_module_names',
                'skipped_steps',
                'global_steps',
                'dp_world_size',
                'mp_world_size'
            ]
        client_state = {}

        if load_lr_scheduler_states:
            deepspeed_states.append('lr_scheduler')
        if load_optimizer_states:
            deepspeed_states.append('optimizer')

        client_state = {
            key: value
            for key,
            value in checkpoint.items() if not key in deepspeed_states
        }

        if not load_optimizer_states and not load_module_only:
            client_state['optimizer'] = optim_checkpoint['optimizer']

        return load_path, client_state

    def _load_zero_checkpoint(self, load_dir, tag, load_optimizer_states=True):
        zero_sd_list = self._get_all_zero_checkpoints(load_dir, tag)
        if zero_sd_list is None:
            return False

        self.optimizer.load_state_dict(
            state_dict_list=zero_sd_list,
            load_optimizer_states=load_optimizer_states,
            load_from_fp32_weights=self.zero_load_from_fp32_weights())
        print(
            f'loading {len(zero_sd_list)} zero partition checkpoints for rank {self.global_rank}'
        )
        return True

    def _get_mp_rank_zero_checkpoint_names(self, load_dir, tag, mp_rank, dp_world_size):
        zero_ckpt_names = []
        for dp_rank in range(dp_world_size):
            ckpt_name = self._get_rank_zero_ckpt_name(checkpoints_path=load_dir,
                                                      tag=tag,
                                                      mp_rank=mp_rank,
                                                      dp_rank=dp_rank)
            zero_ckpt_names.append(ckpt_name)

        return zero_ckpt_names

    def _get_all_zero_checkpoint_names(self,
                                       load_dir,
                                       tag,
                                       mp_world_size,
                                       dp_world_size):
        zero_ckpt_names = []
        for mp_rank in range(mp_world_size):
            mp_rank_ckpt_names = self._get_mp_rank_zero_checkpoint_names(
                load_dir=load_dir,
                tag=tag,
                mp_rank=mp_rank,
                dp_world_size=dp_world_size)
            zero_ckpt_names += mp_rank_ckpt_names

        return zero_ckpt_names

    def _get_all_zero_checkpoints(self, load_dir, tag):
        mp_rank = 0 if self.mpu is None else self.mpu.get_model_parallel_rank()
        zero_ckpt_names = self._get_mp_rank_zero_checkpoint_names(
            load_dir=load_dir,
            tag=tag,
            mp_rank=mp_rank,
            dp_world_size=self.loaded_checkpoint_dp_world_size)
        invalid_zero_ckpt_paths = []
        for i, ckpt_name in enumerate(zero_ckpt_names):
            if not os.path.exists(ckpt_name):
                # transparently handle the old file pattern for optim_states
                if 'optim_states.pt' in ckpt_name:
                    ckpt_name_try = ckpt_name.replace("_optim_states.pt",
                                                      "optim_states.pt")
                    if os.path.exists(ckpt_name_try):
                        zero_ckpt_names[i] = ckpt_name_try
                        continue
                invalid_zero_ckpt_paths.append(ckpt_name)

        if len(invalid_zero_ckpt_paths) > 0:
            logger.warn(
                f"The following zero checkpoints paths are missing: {invalid_zero_ckpt_paths}"
            )
            return None

        zero_sd_list = []
        for ckpt_name in zero_ckpt_names:
            zero_sd_list.append(torch.load(ckpt_name, map_location='cpu'))

        zero_optimizer_sd = [sd['optimizer_state_dict'] for sd in zero_sd_list]
        print(
            f"successfully loaded {len(zero_optimizer_sd)} ZeRO state_dicts for rank {self.global_rank}"
        )
        return zero_optimizer_sd

    def _checkpoint_tag_validation(self, tag):
        if self.checkpoint_tag_validation_enabled():
            s_hash = hashlib.sha1(tag.encode())
            bhash = torch.ByteTensor([s_hash.digest()]).flatten().to(self.device)
            max_bhash = bhash.clone()
            min_bhash = bhash.clone()
            dist.all_reduce(max_bhash, op=torch.distributed.ReduceOp.MAX)
            dist.all_reduce(min_bhash, op=torch.distributed.ReduceOp.MIN)
            valid = all(min_bhash == bhash) and all(max_bhash == bhash)
            msg = f"[rank={dist.get_rank()}] The checkpoint tag name '{tag}' is not consistent across " \
                "all ranks. Including rank unique information in checkpoint tag could cause issues when " \
                "restoring with different world sizes."
            if self.checkpoint_tag_validation_fail():
                assert valid, msg
            elif not valid:
                logger.warning(msg)

    def save_checkpoint(self, save_dir, tag=None, client_state={}, save_latest=True):
        r"""Save training checkpoint

        Arguments:
            save_dir: Required. Directory for saving the checkpoint
            tag: Optional. Checkpoint tag used as a unique identifier for the checkpoint, global step is
                used if not provided. Tag name must be the same across all ranks.
            client_state: Optional. State dictionary used for saving required training states in the client code.
            save_latest: Optional. Save a file 'latest' pointing to the latest saved checkpoint.

        Important: all processes must call this method and not just the process with rank 0. It is
        because each process needs to save its master weights and scheduler+optimizer states. This
        method will hang waiting to synchronize with other processes if it's called just for the
        process with rank 0.
        """
        if self.zero_optimization_partition_weights():
            # Prepare for state_dict() by ensuring all parameters are partitioned
            self.optimizer.save_checkpoint_prologue()

        # This is to make sure the checkpoint names are created without collision
        # There seems to be issue creating them in parallel

        # Ensure save_dir directory exists
        os.makedirs(save_dir, exist_ok=True)
        torch.distributed.barrier()

        if tag is None:
            tag = f"global_step{self.global_steps}"

        # Ensure tag is a string
        tag = str(tag)

        # Ensure checkpoint tag is consistent across ranks
        self._checkpoint_tag_validation(tag)

        if self.has_moe_layers:
            self.save_non_zero_checkpoint = False
            self._create_checkpoint_file(save_dir, tag, False)
            self._save_moe_checkpoint(save_dir, tag, client_state=client_state)

        if self.save_non_zero_checkpoint:
            self._create_checkpoint_file(save_dir, tag, False)
            self._save_checkpoint(save_dir, tag, client_state=client_state)

        if self.save_zero_checkpoint:
            self._create_zero_checkpoint_files(save_dir, tag)
            self._save_zero_checkpoint(save_dir, tag)

        if self.zero_optimization_partition_weights():
            self.optimizer.save_checkpoint_epilogue()

        # Save latest checkpoint tag
        torch.distributed.barrier()
        if save_latest and self.global_rank == 0:
            with open(os.path.join(save_dir, 'latest'), 'w') as fd:
                fd.write(tag)

        return True

    def _get_moe_state_dict(self, full_state_dict, num_local_experts, expp_rank):
        """Compute moe and non moe state dict from complete local model state dict
            key : global_expert_id
            value : state_dict
            experts_state_dict =
            {
                '0': {
                    'models.seq2seq.encoder.layers.0.experts.moe.experts.experts.0.fc1.weight' <class 'torch.Tensor'>,
                    'models.seq2seq.encoder.layers.1.experts.moe.experts.experts.0.fc1.weight' <class 'torch.Tensor'>,
                    'models.seq2seq.encoder.layers.2.experts.moe.experts.experts.0.fc1.weight' <class 'torch.Tensor'>,
                    ...
                },
                '1' : {
                    ...
                }
            }

            returns experts_state_dict, model_state_dict
        """
        experts_state_dict, moe_state_dict = defaultdict(dict), {}
        for key in list(full_state_dict.keys()):
            if 'expert' in key and 'moe.gate.wg.weight' not in key:
                moe_state_dict[key] = full_state_dict.pop(key)
        non_moe_state_dict = full_state_dict

        moe_str_prefix = '.deepspeed_moe.experts.deepspeed_experts.'
        for key in list(moe_state_dict.keys()):
            m = re.match(f".*{moe_str_prefix}([0-9]+).*", key)

            local_expert_id = None
            if not m:
                logger.warn(f'No expert found in key {key}.')
            else:
                local_expert_id = m.group(1)

            global_expert_id = expp_rank * num_local_experts + int(local_expert_id)
            expert_key = key.replace(f'{moe_str_prefix}{local_expert_id}',
                                     f'{moe_str_prefix}{global_expert_id}')
            experts_state_dict[str(global_expert_id)][expert_key] = moe_state_dict.pop(
                key)

        return experts_state_dict, non_moe_state_dict

    def _save_moe_checkpoint(self, save_dir, tag, client_state={}):

        save_path = self._get_ckpt_name(save_dir, tag)
        # A hack to save the checkpointing directory. Pipeline parallelism overrides
        # module_state_dict() and uses this path to save the model. module_state_dict()
        # then instead just returns None.
        self._curr_ckpt_path = os.path.join(save_dir, tag)
        """"
        experts_state_dict = {
            'e_id' : state_dict_for_eid
        }
        """
        expp_rank = groups.get_expert_parallel_rank()
        exp_dp_rank = groups.get_expert_data_parallel_rank()

        # In the case of E + D parallelism, only the
        # first expert parallel group should save the expert weights
        # since each expert parallel group is a copy of the model's experts
        if exp_dp_rank != 0:
            return

        num_local_experts = self.num_experts // self.ep_world_size
        experts_state_dict, model_state_dict = self._get_moe_state_dict(self.module_state_dict(), num_local_experts, expp_rank)

        #  Each rank saves its local experts
        for global_expert_id, expert_state_dict in experts_state_dict.items():
            expert_save_dir = self._get_expert_ckpt_name(save_dir, global_expert_id, tag)
            logger.info(
                f'Saving model expert {global_expert_id} checkpoint: {expert_save_dir}')
            torch.save(expert_state_dict, expert_save_dir)

        # Save optimizer states. They are different across each exp parallel rank.
        optimizer_state = {
            'optimizer':
            self.optimizer.state_dict()
            if self.optimizer and not self.zero_optimization() else None
        }
        torch.save(optimizer_state,
                   self._get_optimizer_ckpt_name(save_dir,
                                                 tag,
                                                 expp_rank))

        if expp_rank == 0:
            # TODO: update num experts info,.. in checkpoint
            state = {
                'module':
                model_state_dict,
                'lr_scheduler':
                self.lr_scheduler.state_dict()
                if self.lr_scheduler is not None else None,
                'sparse_tensor_module_names':
                self.sparse_tensor_module_names,
                'skipped_steps':
                self.skipped_steps,
                'global_steps':
                self.global_steps,
                'global_samples':
                self.global_samples,
                'dp_world_size':
                self.dp_world_size,
                'mp_world_size':
                self.mp_world_size,
                'num_experts':
                self.num_experts
            }
            state.update(client_state)
            logger.info(f'Saving model checkpoint: {save_path}')
            torch.save(state, save_path)
        self._curr_save_path = None

    def _create_checkpoint_file(self, save_dir, tag, zero_checkpoint):
        name_function = self._get_zero_ckpt_name if zero_checkpoint else self._get_ckpt_name
        try:
            checkpoint_name = name_function(save_dir, tag)
            ensure_directory_exists(checkpoint_name)
        except:
            logger.error(f'Failed saving model checkpoint to {save_dir} with tag {tag}')
            return False

        return True

    def _create_zero_checkpoint_files(self, save_dir, tag):
        success = True
        # zero checkpoint files are created sequentially
        for rank in range(self.world_size):
            if rank == self.global_rank:
                success = self._create_checkpoint_file(save_dir, tag, True)

            dist.barrier()

        return success

    def _save_checkpoint(self, save_dir, tag, client_state={}):

        save_path = self._get_ckpt_name(save_dir, tag)
        # A hack to save the checkpointing directory. Pipeline parallelism overrides
        # module_state_dict() and uses this path to save the model. module_state_dict()
        # then instead just returns None.
        self._curr_ckpt_path = os.path.join(save_dir, tag)

        state = dict(module=self.module_state_dict(),
                     buffer_names=self._get_buffer_names(),
                     optimizer=self.optimizer.state_dict()
                     if self.optimizer and not self.zero_optimization() else None,
                     lr_scheduler=self.lr_scheduler.state_dict()
                     if self.lr_scheduler is not None else None,
                     sparse_tensor_module_names=self.sparse_tensor_module_names,
                     skipped_steps=self.skipped_steps,
                     global_steps=self.global_steps,
                     global_samples=self.global_samples,
                     dp_world_size=self.dp_world_size,
                     mp_world_size=self.mp_world_size,
                     ds_config=self.config,
                     ds_version=version)
        state.update(client_state)

        log_dist(message=f'Saving model checkpoint: {save_path}', ranks=[0, 1])
        #logger.info('Saving model checkpoint: {}'.format(save_path))
        torch.save(state, save_path)
        self._curr_save_path = None

    def _get_buffer_names(self):
        buffer_names = []

        # we save buffer names so that we could extract later the real buffers from the saved
        # state_dict["module"] in the non-zero checkpoint - the buffers are already there but they
        # are intermixed with param placeholders

        # have to traverse the tree to be able to skip non-persistent buffers
        def get_layer_named_buffers(module, prefix=""):
            for name, buf in module.named_buffers(recurse=False):
                if buf is not None and name not in module._non_persistent_buffers_set:
                    buffer_names.append(prefix + name)

            for name, child in module.named_children():
                if child is not None:
                    get_layer_named_buffers(child, prefix + name + ".")

        get_layer_named_buffers(self.module, prefix="")

        return buffer_names

    def _get_zero_param_shapes(self):
        """Returns a dict of name to shape mapping, only for the flattened fp32 weights saved by the
        optimizer. the names are exactly as in state_dict. The order is absolutely important, since
        the saved data is just flattened data with no identifiers and requires reconstruction in the
        same order it was saved.

        We can't rely on self.module.named_parameters() to get the saved tensors, as some params
        will be missing and others unsaved and then it'd be impossible to reconstruct state_dict
        from the flattened weights.

        optimizer.bit16_groups seems to be the easiest to use as it's in all zeroX versions.
        """
        param_group_shapes = []
        cnt = 0
        numel = 0

        # zero2 started using a round_robin_bit16_groups which is a shuffled version of bit16_groups -
        # if we don't use it, we get parameters ordered incorrectly
        if hasattr(self.optimizer, "round_robin_bit16_groups"):
            bit16_groups = self.optimizer.round_robin_bit16_groups
        else:
            bit16_groups = self.optimizer.bit16_groups if self.zero_optimization_stage(
            ) == 2 else self.optimizer.fp16_groups

        for bit16_group in bit16_groups:
            param_shapes = OrderedDict()
            for param in bit16_group:
                cnt += 1
                numel += param.ds_numel if hasattr(param, "ds_numel") else param.numel()
                shape = param.ds_shape if hasattr(param, "ds_shape") else param.shape
                if param not in self.param_names:
                    raise ValueError(f"failed to find optimizer param in named params")
                name = self.param_names[param]
                param_shapes[name] = shape

                # uncomment to debug zero_to_fp32.py problems
                # if self.global_rank == 0: print(f"saving param {name} {shape} (numel={shape.numel()})")
            param_group_shapes.append(param_shapes)
        # if self.global_rank == 0: print(f"Total saved {numel} numels in {cnt} params")

        return param_group_shapes

    def _copy_recovery_script(self, save_path):
        base_dir = os.path.dirname(os.path.dirname(__file__))
        script = "zero_to_fp32.py"
        src = os.path.join(base_dir, "utils", script)
        dst = os.path.join(save_path, script)
        #logger.info(f"creating recovery script {dst}")
        copyfile(src, dst)
        # make executable
        os.chmod(dst, os.stat(dst).st_mode | stat.S_IEXEC)

    def _save_zero_checkpoint(self, save_path, tag):
        zero_checkpoint_name = self._get_zero_ckpt_name(save_path, tag)
        zero_sd = dict(optimizer_state_dict=self.optimizer.state_dict(),
                       param_shapes=self._get_zero_param_shapes(),
                       ds_config=self.config,
                       ds_version=version)
        torch.save(zero_sd, zero_checkpoint_name)
        if self.global_rank == 0:
            self._copy_recovery_script(save_path)
        logger.info('zero checkpoint saved {}'.format(zero_checkpoint_name))

    def _zero3_consolidated_fp16_state_dict(self):
        """

        Get a full non-partitioned state_dict with fp16 weights on cpu.

        Important: this function must be called on all ranks and not just rank 0.

        This is similar to nn.Module.state_dict (modelled after _save_to_state_dict), but:

        1. consolidates the weights from different partitions on gpu0
        2. works on one layer at a time to require as little gpu0 memory as possible, by
        moving the already consolidated weights to cpu
        3. takes care to keep the shared params shared when gradually copying the params to cpu

        Returns:
            a consolidated fp16 ``state_dict`` on cpu on rank 0, ``None`` on other ranks

        """
        import deepspeed

        if not self.zero_optimization_partition_weights():
            raise ValueError("this function requires ZeRO-3 mode")

        state_dict = OrderedDict() if torch.distributed.get_rank() == 0 else None
        shared_params = {}

        def get_layer_state_dict(module, prefix=""):
            # gather one layer at a time to be memory-efficient
            # must use modifier_rank=0 to release GPU memory after each layer gathered
            #see_memory_usage("before GatheredParameters", force=True)
            with deepspeed.zero.GatheredParameters(list(
                    module.parameters(recurse=False)),
                                                   modifier_rank=0):
                if torch.distributed.get_rank() == 0:
                    # handle params
                    for name, param in module.named_parameters(recurse=False):
                        if param is None:
                            continue
                        key = prefix + name
                        # can't rely on param.data_ptr() as it will be reused as weights gets
                        # gathered and reduced, but param.ds_id is unique across all zero weights
                        # (and shared params will have the same param.ds_id)
                        if param.ds_id in shared_params:
                            # shared weights
                            #print(f"`{key}` is shared with `{shared_params[param.ds_id]}`")
                            state_dict[key] = state_dict[shared_params[param.ds_id]]
                        else:
                            state_dict[key] = param.detach().cpu()
                            shared_params[param.ds_id] = key
                        #print(f"param {param.ds_id} {param.shape} {key} ")

                    # now buffers - not sure if need to take care of potentially shared weights here
                    for name, buf in module.named_buffers(recurse=False):
                        if buf is not None and name not in module._non_persistent_buffers_set:
                            state_dict[prefix + name] = buf.detach().cpu()
            #see_memory_usage("after GatheredParameters", force=True)

            for name, child in module.named_children():
                if child is not None:
                    get_layer_state_dict(child, prefix + name + ".")

        see_memory_usage("before get_layer_state_dict", force=False)
        get_layer_state_dict(self.module, prefix="")
        see_memory_usage("after get_layer_state_dict", force=False)

        return state_dict

    def save_fp16_model(self, save_dir, save_filename="pytorch_model.bin"):
        r"""Save fp16 model weights

        This method saves the fp16 model weights at the desired destination.

        Arguments:
            save_dir: Required. Directory for saving the model
            save_filename: Optional. Filename to save to. Defaults to ``pytorch_model.bin``

        Important: all processes must call this method and not just the process with rank 0. It is
        because the processes need to work in sync to gather the weights. This method will hang
        waiting to synchronize with other processes if it's called just for the process with rank 0.

        """

        path = os.path.join(save_dir, save_filename)

        if self.zero_optimization_partition_weights():
            if self.zero_gather_fp16_weights_on_model_save():
                # consolidation is expensive in time and memory and therefore isn't a default
                state_dict = self._zero3_consolidated_fp16_state_dict()
            else:
                # the model will be bogus if not consolidated so don't confuse the user by saving it
                logger.info(
                    f"Did not save the model {path} because `stage3_gather_fp16_weights_on_model_save` is False"
                )
                return
        else:
            state_dict = self.module.state_dict()

        if torch.distributed.get_rank() == 0:
            os.makedirs(save_dir, exist_ok=True)
            logger.info(f"Saving model weights to {path}")
            torch.save(state_dict, path)<|MERGE_RESOLUTION|>--- conflicted
+++ resolved
@@ -771,13 +771,10 @@
                 self.__check_params(self.module, torch.half)
             self.module.half()
         elif self.bfloat16_enabled():
-<<<<<<< HEAD
             if self.zero_optimization_partition_weights() and any(
                     hasattr(param,
                             'ds_id') for param in self.module.parameters()):
                 self.__check_params(self.module, torch.bfloat16)
-=======
->>>>>>> bf1725bb
             self.module.bfloat16()
         else:
             self.__check_params(self.module, torch.float)
