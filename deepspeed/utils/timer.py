--- conflicted
+++ resolved
@@ -178,7 +178,6 @@
             self.total_elapsed_time += duration
             if self.local_step_count % self.steps_per_output == 0:
                 if report_speed:
-<<<<<<< HEAD
                     self.logging(
                         "{}/{}, SamplesPerSec={}, MemAllocated={}GB, MaxMemAllocated={}GB"
                         .format(self.epoch_count,
@@ -188,13 +187,6 @@
                                       2),
                                 round(torch.cuda.max_memory_allocated() / 1024**3,
                                       2)))
-=======
-                    self.logging("{}/{}, SamplesPerSec={}".format(
-                        self.epoch_count,
-                        self.local_step_count,
-                        self.avg_samples_per_sec(),
-                    ))
->>>>>>> a637cc2c
                 if self.monitor_memory:
                     virt_mem = psutil.virtual_memory()
                     swap = psutil.swap_memory()
